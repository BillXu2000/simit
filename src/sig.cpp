#include "sig.h"

#include <algorithm>
#include <iostream>
#include <set>

#include "util.h"

using namespace std;
using namespace simit::util;

namespace simit {
namespace ir {

<<<<<<< HEAD
=======
// class SIG
>>>>>>> f8334381
SIG::SIG(const std::vector<IndexVar> &ivs, Var tensor) : SIG() {
  set<IndexVar> added;
  vector<SIGVertex*> endpoints;

  for (auto &iv : ivs) {
    if (added.find(iv) == added.end()) {
      added.insert(iv);

      SIGVertex *v = new SIGVertex(iv);
      content->vertices[iv] = unique_ptr<SIGVertex>(v);
      endpoints.push_back(v);
    }
  }

  if (tensor.defined()) {
    SIGEdge *e = new SIGEdge(tensor, endpoints);
    content->edges[tensor] = unique_ptr<SIGEdge>(e);
  }
}

std::vector<const SIGEdge *> SIG::getEdges() const {
  std::vector<const SIGEdge *> edges;
  for (auto &edge : content->edges) {
    edges.push_back(edge.second.get());
  }
  return edges;
}

SIG merge(SIG &g1, SIG &g2, SIG::MergeOp mop) {
  // This can be optimized by exploiting immutability to preserve substructures
  SIG merged = SIG();

  for (auto &v : g1.content->vertices) {
    const IndexVar &iv = v.first;
    SIGVertex *newVertex = new SIGVertex(iv);
    merged.content->vertices[iv] = unique_ptr<SIGVertex>(newVertex);
  }

  for (auto &v : g2.content->vertices) {
    const IndexVar &iv = v.first;
    SIGVertex *newVertex = new SIGVertex(iv);
    merged.content->vertices[iv] = unique_ptr<SIGVertex>(newVertex);
  }

  map<Var,vector<SIGVertex*>> edges;

  for (auto &e : g1.content->edges) {
    Var edgeSet = e.first;
    vector<SIGVertex*> endpoints;
    for (SIGVertex *g1v : e.second->endpoints) {
      endpoints.push_back(merged.content->vertices[g1v->iv].get());
    }
    edges[edgeSet] = endpoints;
  }

  for (auto &e : g2.content->edges) {
    Var edgeSet = e.first;
    vector<SIGVertex*> endpoints;
    for (SIGVertex *g1v : e.second->endpoints) {
      endpoints.push_back(merged.content->vertices[g1v->iv].get());
    }

    if (edges.find(edgeSet) == edges.end()) {
      edges[edgeSet] = endpoints;
    }
    else {
      // Vertex identification/contraction
      vector<SIGVertex*> &currEps = edges[edgeSet];
      currEps.insert(currEps.begin(), endpoints.begin(), endpoints.end());
    }
  }

  for (auto &edge : edges) {
    SIGEdge *newEdge = new SIGEdge(edge.first, edge.second);
    merged.content->edges[edge.first] = unique_ptr<SIGEdge>(newEdge);
  }

  return merged;
}

bool ReductionVarsBeforefree(SIGVertex *i, SIGVertex *j) {
  return (i->iv.isFreeVar() && j->iv.isReductionVar()) ? true : false;
}

void SIGVisitor::apply(const SIG &sig) {
  std::vector<SIGEdge*> edgeIterationOrder;
  for (auto &e : sig.content->edges) {
    edgeIterationOrder.push_back(e.second.get());
  }

  std::vector<SIGVertex*> vertexIterationOrder;
  for (auto &v : sig.content->vertices) {
    vertexIterationOrder.push_back(v.second.get());
  }

  // Sort reduction variables before free vars because we do codegen bottom-up
  sort(vertexIterationOrder.begin(), vertexIterationOrder.end(), ReductionVarsBeforefree);

  for (SIGEdge *e : edgeIterationOrder) {
    if (visitedEdges.find(e) == visitedEdges.end()) {
      visit(e);
    }
  }

  for (SIGVertex *v : vertexIterationOrder) {
    if (visitedVertices.find(v) == visitedVertices.end()) {
      visit(v);
    }
  }
}

void SIGVisitor::visit(const SIGVertex *v) {
  visitedVertices.insert(v);
  for (auto &e : v->connectors) {
    if (visitedEdges.find(e) == visitedEdges.end()) {
      visit(e);
    }
  }
}

void SIGVisitor::visit(const SIGEdge *e) {
  visitedEdges.insert(e);
  for (auto &v : e->endpoints) {
    if (visitedVertices.find(v) == visitedVertices.end()) {
      visit(v);
    }
  }
}

<<<<<<< HEAD
=======

/// Class that builds a Sparse Iteration Graph from an expression.
class SIGBuilder : public IRVisitor {
public:
  SIGBuilder(const Storage &storage) : storage(storage) {}

  SIG create(Stmt stmt) {
    stmt.accept(this);
    SIG result = sig;
    sig = SIG();
    return result;
  }

private:
  Storage storage;
  SIG sig;

  SIG create(Expr expr) {
    expr.accept(this);
    SIG result = sig;
    sig = SIG();
    return result;
  }

  void visit(const IndexedTensor *op) {
    iassert(!isa<IndexExpr>(op->tensor))
        << "IndexExprs should have been flattened by now:" << toString(*op);

    Var tensorVar;
    if (isa<VarExpr>(op->tensor) && !isScalar(op->tensor.type())) {
      const Var &var = to<VarExpr>(op->tensor)->var;
      iassert(storage.hasStorage(var)) << "No storage descriptor found for"
                                       << var << "in" << util::toString(*op);
      if (storage.get(var).isSystem()) {
        tensorVar = var;
      }
    }
    sig = SIG(op->indexVars, tensorVar);
  }

  void visit(const Add *op) {
    SIG ig1 = create(op->a);
    SIG ig2 = create(op->b);
    sig = merge(ig1, ig2, SIG::Union);
  }

  void visit(const Sub *op) {
    SIG ig1 = create(op->a);
    SIG ig2 = create(op->b);
    sig = merge(ig1, ig2, SIG::Union);
  }

  void visit(const Mul *op) {
    SIG ig1 = create(op->a);
    SIG ig2 = create(op->b);
    sig = merge(ig1, ig2, SIG::Intersection);
  }

  void visit(const Div *op) {
    SIG ig1 = create(op->a);
    SIG ig2 = create(op->b);
    sig = merge(ig1, ig2, SIG::Intersection);
  }
};

SIG createSIG(Stmt stmt, const Storage &storage) {
  return SIGBuilder(storage).create(stmt);
}

/// Get the number of block levels of the index variables in SIG
size_t getNumBlockLevels(const SIG &sig) {
  class GetNumBlockLevelsVisitor : public SIGVisitor {
  public:
    size_t get(const SIG &sig) {
      numBlockLevels = 0;
      apply(sig);
      return numBlockLevels;
    }

  private:
    size_t numBlockLevels;

    void visit(const SIGVertex *v) {
      size_t ivNumBlockLevels = v->iv.getNumBlockLevels();
      if (numBlockLevels < ivNumBlockLevels) {
        numBlockLevels = ivNumBlockLevels;
      }
    }
  };
  return GetNumBlockLevelsVisitor().get(sig);
}


// class LoopVars
LoopVars LoopVars::create(const SIG &sig) {
  class LoopVarsBuilder : private SIGVisitor {
  public:
    LoopVars build(const SIG &sig) {
      vertexLoopVars.clear();

      // We create one set of loop nests per block level in the SIG.
      numBlockLevels = getNumBlockLevels(sig);
      for (currBlockLevel=0; currBlockLevel<numBlockLevels; ++currBlockLevel) {
        apply(sig);
      }

      return LoopVars(loopVars, vertexLoopVars);
    }

  private:
    std::map<IndexVar, std::vector<LoopVar>> vertexLoopVars;
    std::vector<LoopVar> loopVars;
    UniqueNameGenerator nameGenerator;

    /// We create one loop variable per block level per index variable. The loop
    /// variables are ordered by block level. This variable keeps track of which
    /// block level we are currently creating loop variables for.
    size_t currBlockLevel;

    /// The number of block levels in the index variables in the SIG.
    size_t numBlockLevels;

    void visit(const SIGVertex *v) {
      const IndexVar &indexVar = v->iv;

      if (currBlockLevel < indexVar.getNumBlockLevels()) {
        Var var(nameGenerator.getName(indexVar.getName()), Int);
        ForDomain domain = indexVar.getDomain().getIndexSets()[currBlockLevel];

        // We only need to reduce w.r.t. to the outer loop variable variable.
        ReductionOperator rop = (currBlockLevel==0)
                                ? indexVar.getOperator()
                                : ReductionOperator::Undefined;
                                
        addVertexLoopVar(indexVar, LoopVar(var, domain, rop));
      }
    }

    void addVertexLoopVar(const IndexVar &indexVar, const LoopVar &loopVar) {
      loopVars.push_back(loopVar);

      // Add entry for the indexVar
      if (vertexLoopVars.find(indexVar) == vertexLoopVars.end()) {
        vertexLoopVars[indexVar] = std::vector<LoopVar>();
      }
      vertexLoopVars[indexVar].push_back(loopVar);
    }
  }; // class LoopVarsBuilder

  return LoopVarsBuilder().build(sig);
}

LoopVars::LoopVars(const vector<LoopVar> &loopVars,
                   const map<IndexVar,vector<LoopVar>> &vertexLoopVars)
    : loopVars(loopVars), vertexLoopVars(vertexLoopVars) {
}


// Free functions
>>>>>>> f8334381
std::ostream &operator<<(std::ostream &os, const SIGVertex &v) {
  return os << v.iv;
}

std::ostream &operator<<(std::ostream &os, const SIGEdge &e) {
  return os << e.tensor << "(" << util::join(e.endpoints) << ")";
}

class SIGPrinter : public SIGVisitor {
public:
  SIGPrinter(std::ostream &os) : os(os) {}
  void print(const SIG &g) {
    apply(g);
  }

private:
  std::ostream &os;

  void visit(const SIGVertex *v) {
    os << *v << ", ";
    SIGVisitor::visit(v);
  }

  void visit(const SIGEdge *e) {
    os << *e << ", ";
    SIGVisitor::visit(e);
  }
};

std::ostream &operator<<(std::ostream &os, const SIG &g) {
  os << "SIG: ";
  SIGPrinter(os).print(g);
  return os;
}

<<<<<<< HEAD
=======
std::ostream &operator<<(std::ostream &os, const LoopVars &lvs) {
  return os << util::join(lvs);
}

>>>>>>> f8334381
}} // namespace simit::ir<|MERGE_RESOLUTION|>--- conflicted
+++ resolved
@@ -12,10 +12,7 @@
 namespace simit {
 namespace ir {
 
-<<<<<<< HEAD
-=======
 // class SIG
->>>>>>> f8334381
 SIG::SIG(const std::vector<IndexVar> &ivs, Var tensor) : SIG() {
   set<IndexVar> added;
   vector<SIGVertex*> endpoints;
@@ -145,8 +142,6 @@
   }
 }
 
-<<<<<<< HEAD
-=======
 
 /// Class that builds a Sparse Iteration Graph from an expression.
 class SIGBuilder : public IRVisitor {
@@ -306,7 +301,6 @@
 
 
 // Free functions
->>>>>>> f8334381
 std::ostream &operator<<(std::ostream &os, const SIGVertex &v) {
   return os << v.iv;
 }
@@ -342,11 +336,8 @@
   return os;
 }
 
-<<<<<<< HEAD
-=======
 std::ostream &operator<<(std::ostream &os, const LoopVars &lvs) {
   return os << util::join(lvs);
 }
 
->>>>>>> f8334381
 }} // namespace simit::ir
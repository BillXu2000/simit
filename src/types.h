#ifndef SIMIT_TYPES_H
#define SIMIT_TYPES_H

#include <cstddef>
#include <memory>
#include <string>
#include <vector>
#include <map>
#include <iostream>

#include "complex_types.h"
#include "domain.h"

// TODO: Refactor the type system:
//       - Make the Type class work similar to Expr
//       - Make ScalarType a Type TypeNode instance

namespace simit {
namespace ir {

class Expr;

struct TypeNode {};
struct ScalarType;
struct TensorType;
struct ElementType;
struct SetType;
struct UnstructuredSetType;
struct GridSetType;
struct TupleType;
struct NamedTupleType;
struct ArrayType;

class Type {
public:
  enum Kind {Undefined, Tensor, Element, Set, Tuple, NamedTuple, Array, Opaque};
  Type() : _kind(Undefined), ptr(nullptr) {}
  Type(Kind kind) : _kind(kind) {}
  Type(TensorType* tensor);
  Type(ElementType* element);
  Type(SetType* set);
  Type(TupleType* tuple);
  Type(NamedTupleType* tuple);
  Type(ArrayType* array);

  bool defined() const { return kind() != Undefined; }

  Kind kind() const { return _kind; }

  bool isTensor()          const { return kind()==Tensor; }
  bool isElement()         const { return kind()==Element; }
  bool isSet()             const { return kind()==Set; }
  bool isUnstructuredSet() const;
  bool isGridSet()  const;
  bool isTuple()           const { return kind()==Tuple; }
  bool isNamedTuple()      const { return kind()==NamedTuple; }
  bool isArray()           const { return kind()==Array; }
  bool isOpaque()          const { return kind()==Opaque; }

  const TensorType* toTensor() const {
    if (!isTensor()) {
      assert(false);
    }
    iassert(isTensor());
    return tensor;
  }
  const ElementType* toElement() const {
    iassert(isElement());
    return element;
  }
  const SetType* toSet() const {
    iassert(isSet());
    return set;
  }
  const UnstructuredSetType* toUnstructuredSet() const;
<<<<<<< HEAD
  const LatticeLinkSetType*  toLatticeLinkSet()  const;
  const TupleType* toTuple() const {
    iassert(isTuple());
    return tuple;
  }
  const NamedTupleType* toNamedTuple() const {
    iassert(isNamedTuple());
    return namedTuple;
  }
  const ArrayType* toArray() const {
    iassert(isArray());
    return array;
  }
=======
  const GridSetType* toGridSet() const;
  const TupleType*   toTuple()   const {iassert(isTuple());   return tuple;}
  const ArrayType*   toArray()   const {iassert(isArray());   return array;}
>>>>>>> 663ae094


private:
  Kind _kind;
  union {
    TensorType     *tensor;
    ElementType    *element;
    SetType        *set;
    TupleType      *tuple;
    NamedTupleType *namedTuple;
    ArrayType      *array;
  };
  std::shared_ptr<TypeNode> ptr;
};

struct ScalarType {
  enum Kind {Float, Int, Boolean, Complex, String};

  ScalarType() : kind(Int) {}
  ScalarType(Kind kind) : kind(kind) {}

  static unsigned floatBytes;

  Kind kind;

  static bool singleFloat();

  unsigned bytes() const {
    if (isInt()) {
      return 4;
    }
    else if (isBoolean()) {
      return (unsigned int)sizeof(bool);
    }
    else if (isComplex()) {
      // Use the precision defined by floatBytes
      return floatBytes*2;
    }
    else if (isString()) {
      return (unsigned int)sizeof(char);
    }
    else {
      iassert(isFloat());
      return floatBytes;
    }
  }

  bool isInt () const { return kind == Int; }
  bool isFloat() const { return kind == Float; }
  bool isBoolean() const { return kind == Boolean; }
  bool isString() const { return kind == String; }
  bool isComplex() const { return kind == Complex; }
  bool isNumeric() const {
    return kind == Int || kind == Float || kind == Complex;
  }
};

/** Helper to convert from C++ type to Simit Type. */
template<typename T> inline ScalarType typeOf() {
  ierror << "Unsupported type";
  return ScalarType::Int; // Suppress warning
}

template<> inline ScalarType typeOf<int>() {
  return ScalarType::Int;
}

template<> inline ScalarType typeOf<float>() {
  return ScalarType::Float;
}

template<> inline ScalarType typeOf<double>() {
  return ScalarType::Float;
}

template<> inline ScalarType typeOf<bool>() {
  return ScalarType::Boolean;
}

template<> inline ScalarType typeOf<float_complex>() {
  return ScalarType::Complex;
}

template<> inline ScalarType typeOf<double_complex>() {
  return ScalarType::Complex;
}


// TODO: Change the implementation of TensorType store a blockType plus outer
//       dimensions.  With the current scheme we cannot distinguish between a
//       vector of matrices and a matrix of vectors, both of which must be
//       permitted.
struct TensorType : TypeNode {
public:
  size_t order() const;
  ScalarType getComponentType() const {return componentType;}

  std::vector<IndexDomain> getDimensions() const;

  /// Returns the dimensions of a tensor where each block is a component.  These
  /// dimensions are not nested.  Note also that it is allowed for a tensor to
  /// have fewer outer than inner dimensions (e.g. a vector of matrices).
  std::vector<IndexSet> getOuterDimensions() const;

  /// Returns the type of the blocks in this tensor.
  Type getBlockType() const;

  size_t size() const;

  bool isSparse() const;
  bool hasSystemDimensions() const;

  static Type make(ScalarType componentType) {
    std::vector<IndexDomain> dimensions;
    return TensorType::make(componentType, dimensions);
  }

  static Type make(ScalarType componentType,
                   std::vector<IndexDomain> dimensions,
                   bool isColumnVector = false) {
    TensorType *type = new TensorType;
    type->componentType = componentType;
    type->dims = dimensions;
    type->isColumnVector = isColumnVector;
    return type;
  }

  /// Marks whether the tensor type is a column vector.  This information is
  /// not used by the Simit compiler, but is here to ease frontend development.
  bool isColumnVector;

private:
  ScalarType componentType;
  std::vector<IndexDomain> dims;
};

struct Field {
  Field(std::string name, Type type) : name(name), type(type) {}

  std::string name;
  Type type;
};

struct ElementType : TypeNode {
  std::string name;

  /// Maps field names to their types and locations in the element
  std::vector<Field> fields;

  /// Lookup data structure, use the field method to access fields by names.
  std::map<std::string,unsigned> fieldNames;

  bool hasField(std::string fieldName) const {
    return fieldNames.find(fieldName) != fieldNames.end();
  }

  const Field& field(const std::string& fieldName) const {
    iassert(hasField(fieldName)) << "Undefined field '"
                                 << fieldName << "' in '" << name << "'";
    return fields[fieldNames.at(fieldName)];
  }

  static Type make(std::string name, std::vector<Field> fields) {
    ElementType *type = new ElementType;
    type->name = name;
    type->fields = fields;
    for (size_t i=0; i < fields.size(); ++i) {
      type->fieldNames[fields[i].name] = i;
    }
    return type;
  }
};


/// The type of a Simit set.  If the set is an edge set then the vector
/// endpointSets contains the sets each endpoint of an edge comes from.
struct SetType : TypeNode {
  Type elementType;
  // TODO: Add method to retrieve a set field (compute from elementType fields)

  // RTTI methods
  template <typename T>
  bool isa() const {
    return dynamic_cast<const T*>(this) != nullptr;
  }

  template <typename T>
  const T* to() const {
    return dynamic_cast<const T*>(this);
  }

  // Ensure SetType is abstract
  virtual ~SetType() = 0;
};

struct UnstructuredSetType : SetType {
  /// Endpoint sets.  These are stored as pointers to break an include cycle
  /// between this file and ir.h.
  std::vector<Expr*> endpointSets;
  /// Cardinality of unstructured edges.
  size_t getCardinality() const {return endpointSets.size();}

  static Type make(Type elementType, const std::vector<Expr>& endpointSets);
  
  ~UnstructuredSetType();
};

struct GridSetType : SetType {
  /// Dimensionality of the grid. This set must be of size d_1 x d_2 x ...
  /// d_Nd x d. This type of set forces a GRID structure, such that the point
  /// in the underlying set at coordinate (... i_j, ...) neighbors points as
  /// coordinates (... i_j-1, ...) and (... i_j+1 ...), for all possible j. The
  /// determination of boundary conditions is also delegated to the grid edge
  /// set definition, though we assume periodic for now.
  size_t dimensions;
  /// Underlying point set of the grid. Elements of this edge set connect
  /// neighboring grid points in the grid.
  IndexSet underlyingPointSet;

  static Type make(Type elementType, IndexSet underlyingPointSet,
                   size_t dimensions);
};

struct TupleType : TypeNode {
  Type elementType;
  int size;

  static Type make(Type elementType, int size) {
    iassert(elementType.isElement());
    TupleType *type = new TupleType;
    type->elementType = elementType;
    type->size = size;
    return type;
  }
};

struct NamedTupleType : TypeNode {
  /// Maps element names to their types and locations in the tuple
  std::vector<Field> elements;

  /// Lookup data structure, use the element method to access elements by names.
  std::map<std::string, unsigned> elementNames;

  bool hasElement(std::string elementName) const {
    return elementNames.find(elementName) != elementNames.end();
  }

  unsigned elementIndex(const std::string& elementName) const {
    iassert(hasElement(elementName)) << "Undefined element '" 
                                     << elementName << "'";
    return elementNames.at(elementName); 
  }

  const Field& element(const std::string& elementName) const {
    return elements[elementIndex(elementName)];
  }

  static Type make(std::vector<Field> elements) {
    NamedTupleType *type = new NamedTupleType;
    type->elements = elements;
    for (size_t i=0; i < elements.size(); ++i) {
      iassert(elements[i].type.isElement());
      type->elementNames[elements[i].name] = i;
    }
    return type;
  }
};

struct ArrayType : TypeNode {
  ScalarType elementType;

  unsigned size;  // optional size: 0 means dynamic size

  static Type make(ScalarType elementType, unsigned size=0) {
    ArrayType* type = new ArrayType;
    type->elementType = elementType;
    type->size = size;
    return type;
  }
};


// Type functions
inline Type::Type(TensorType* tensor)
    : _kind(Tensor), tensor(tensor), ptr(tensor) {}
inline Type::Type(ElementType* element)
    : _kind(Element), element(element), ptr(element) {}
inline Type::Type(SetType* set)
    : _kind(Set), set(set), ptr(set) {}
inline Type::Type(TupleType* tuple)
    : _kind(Tuple), tuple(tuple), ptr(tuple) {}
inline Type::Type(NamedTupleType* namedTuple)
    : _kind(NamedTuple), namedTuple(namedTuple), ptr(namedTuple) {}
inline Type::Type(ArrayType* array)
    : _kind(Array), array(array), ptr(array) {}


inline bool isScalar(Type type) {
  return type.kind()==Type::Tensor && type.toTensor()->order() == 0;
}

inline bool isBoolean(Type type) {
  return isScalar(type) && type.toTensor()->getComponentType().isBoolean();
}

inline bool isInt(Type type) {
  return isScalar(type) && type.toTensor()->getComponentType().isInt();
}

inline bool isString(Type type) {
  return isScalar(type) && type.toTensor()->getComponentType().isString();
}

/// A system tensor is a tensor whose dimensions contain at least one set.
inline bool isSystemTensorType(const TensorType* type) {
  return type->hasSystemDimensions();
}

/// A system tensor is a tensor whose dimensions contain at least one set.
inline bool isSystemTensorType(Type type) {
  if (type.isTensor() && isSystemTensorType(type.toTensor())) {
    return true;
  }
  else {
    return false;
  }
}

/// An element tensor is a tensor whose dimensions contain no sets.
inline bool isElementTensorType(const TensorType* type) {
  return !isSystemTensorType(type);
}

/// An element tensor is a tensor whose dimensions contain no sets.
inline bool isElementTensorType(Type type) {
  return !isSystemTensorType(type);
}

bool operator==(const Type&, const Type&);
bool operator!=(const Type&, const Type&);

bool operator==(const ScalarType&, const ScalarType&);
bool operator==(const TensorType&, const TensorType&);
bool operator==(const ElementType&, const ElementType&);
bool operator==(const UnstructuredSetType&, const UnstructuredSetType&);
bool operator==(const GridSetType&, const GridSetType&);
bool operator==(const TupleType&, const TupleType&);
bool operator==(const NamedTupleType&, const NamedTupleType&);
bool operator==(const ArrayType&, const ArrayType&);

bool operator!=(const ScalarType&, const ScalarType&);
bool operator!=(const TensorType&, const TensorType&);
bool operator!=(const ElementType&, const ElementType&);
bool operator!=(const UnstructuredSetType&, const UnstructuredSetType&);
bool operator!=(const GridSetType&, const GridSetType&);
bool operator!=(const TupleType&, const TupleType&);
bool operator!=(const NamedTupleType&, const NamedTupleType&);
bool operator!=(const ArrayType&, const ArrayType&);

std::ostream& operator<<(std::ostream&, const Type&);
std::ostream& operator<<(std::ostream&, const ScalarType&);
std::ostream& operator<<(std::ostream&, const TensorType&);
std::ostream& operator<<(std::ostream&, const ElementType&);
std::ostream& operator<<(std::ostream&, const UnstructuredSetType&);
std::ostream& operator<<(std::ostream&, const GridSetType&);
std::ostream& operator<<(std::ostream&, const TupleType&);
std::ostream& operator<<(std::ostream&, const NamedTupleType&);
std::ostream& operator<<(std::ostream&, const ArrayType&);

// Common types
const Type Int = TensorType::make(ScalarType(ScalarType::Int));
const Type Float = TensorType::make(ScalarType(ScalarType::Float));
const Type Boolean = TensorType::make(ScalarType(ScalarType::Boolean));
const Type Complex = TensorType::make(ScalarType(ScalarType::Complex));
const Type String = TensorType::make(ScalarType(ScalarType::String));

}}

#endif<|MERGE_RESOLUTION|>--- conflicted
+++ resolved
@@ -73,8 +73,7 @@
     return set;
   }
   const UnstructuredSetType* toUnstructuredSet() const;
-<<<<<<< HEAD
-  const LatticeLinkSetType*  toLatticeLinkSet()  const;
+  const GridSetType*         toGridSet()         const;
   const TupleType* toTuple() const {
     iassert(isTuple());
     return tuple;
@@ -87,11 +86,6 @@
     iassert(isArray());
     return array;
   }
-=======
-  const GridSetType* toGridSet() const;
-  const TupleType*   toTuple()   const {iassert(isTuple());   return tuple;}
-  const ArrayType*   toArray()   const {iassert(isArray());   return array;}
->>>>>>> 663ae094
 
 
 private:

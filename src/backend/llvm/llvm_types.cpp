--- conflicted
+++ resolved
@@ -102,13 +102,10 @@
       return llvmFloatType();
     case ScalarType::Boolean:
       return LLVM_BOOL;
-<<<<<<< HEAD
+    case ScalarType::Complex:
+      return llvmComplexType();
     case ScalarType::String:
       return LLVM_INT8_PTR;
-=======
-    case ScalarType::Complex:
-      return llvmComplexType();
->>>>>>> 8f216883
   }
   unreachable;
   return nullptr;
@@ -137,16 +134,13 @@
       return llvmFloatPtrType(addrspace);
     case ScalarType::Boolean:
       return llvm::Type::getInt1PtrTy(LLVM_CTX, addrspace);
-<<<<<<< HEAD
+    case ScalarType::Complex:
+      return llvmComplexPtrType(addrspace);
     case ScalarType::String:
     {
       const auto charPtrType = llvm::Type::getInt8PtrTy(LLVM_CTX, addrspace);
       return llvm::PointerType::get(charPtrType, addrspace);
     }
-=======
-    case ScalarType::Complex:
-      return llvmComplexPtrType(addrspace);
->>>>>>> 8f216883
   }
   unreachable;
   return nullptr;

--- conflicted
+++ resolved
@@ -85,10 +85,6 @@
       }
     case ScalarType::Boolean:
       return llvmBool(static_cast<const bool*>(data)[0]);
-<<<<<<< HEAD
-    case ScalarType::String:
-      break;
-=======
     case ScalarType::Complex:
       if (ir::ScalarType::singleFloat()) {
         return llvmComplex(static_cast<const float*>(data)[0],
@@ -98,7 +94,8 @@
         return llvmComplex(static_cast<const double*>(data)[0],
                            static_cast<const double*>(data)[1]);
       }
->>>>>>> 8f216883
+    case ScalarType::String:
+      break;
   }
   ierror;
   return nullptr;

--- conflicted
+++ resolved
@@ -287,18 +287,17 @@
         val = llvm::ConstantInt::get(LLVM_BOOL, llvm::APInt(1, data, false));
         break;
       }
-<<<<<<< HEAD
-      case ScalarType::String: {
-        iassert(ctype.bytes() == sizeof(char));
-        std::string data((const char *)literal.data);
-        val = emitGlobalString(data);
-=======
       case ScalarType::Complex: {
         iassert(ctype.bytes() == ScalarType::floatBytes*2)
           << "Only " << ScalarType::floatBytes
           << "-byte float mode allowed by current float setting";
         val = llvmComplex(literal.getFloatVal(0), literal.getFloatVal(1));
->>>>>>> 8f216883
+        break;
+      }
+      case ScalarType::String: {
+        iassert(ctype.bytes() == sizeof(char));
+        std::string data((const char *)literal.data);
+        val = emitGlobalString(data);
         break;
       }
       default: unreachable;
@@ -521,19 +520,16 @@
     case ScalarType::Float:
       val = builder->CreateFNeg(a);
       break;
-    case ScalarType::Boolean:
-<<<<<<< HEAD
-    case ScalarType::String:
-      iassert(false) << "Cannot negate a boolean or string value.";
-=======
-      iassert(false) << "Cannot negate a boolean value.";
-      break;
-    case ScalarType::Complex:
+    case ScalarType::Complex: {
       llvm::Value *realNeg = builder->CreateFNeg(builder->ComplexGetReal(a));
       llvm::Value *imagNeg = builder->CreateFNeg(builder->ComplexGetImag(a));
       val = builder->CreateComplex(realNeg, imagNeg);
       break;
->>>>>>> 8f216883
+    }
+    case ScalarType::Boolean:
+    case ScalarType::String:
+      ierror << "Cannot negate a boolean or string value.";
+      break;
   }
 }
 
@@ -550,11 +546,7 @@
     case ScalarType::Float:
       val = builder->CreateFAdd(a, b);
       break;
-    case ScalarType::Boolean:
-    case ScalarType::String:
-      ierror << "Cannot add boolean or string values.";
-      break;
-    case ScalarType::Complex:
+    case ScalarType::Complex: {
       llvm::Value *realA = builder->ComplexGetReal(a);
       llvm::Value *imagA = builder->ComplexGetImag(a);
       llvm::Value *realB = builder->ComplexGetReal(b);
@@ -563,6 +555,11 @@
       llvm::Value *imag = builder->CreateFAdd(imagA, imagB);
       val = builder->CreateComplex(real, imag);
       break;
+    }
+    case ScalarType::Boolean:
+    case ScalarType::String:
+      ierror << "Cannot add boolean or string values.";
+      break;
   }
 }
 
@@ -579,14 +576,7 @@
     case ScalarType::Float:
       val = builder->CreateFSub(a, b);
       break;
-    case ScalarType::Boolean:
-<<<<<<< HEAD
-    case ScalarType::String:
-      iassert(false) << "Cannot subtract boolean or string values.";
-=======
-      iassert(false) << "Cannot subtract boolean values.";
-      break;
-    case ScalarType::Complex:
+    case ScalarType::Complex: {
       llvm::Value *realA = builder->ComplexGetReal(a);
       llvm::Value *imagA = builder->ComplexGetImag(a);
       llvm::Value *realB = builder->ComplexGetReal(b);
@@ -595,7 +585,11 @@
       llvm::Value *imag = builder->CreateFSub(imagA, imagB);
       val = builder->CreateComplex(real, imag);
       break;
->>>>>>> 8f216883
+    }
+    case ScalarType::Boolean:
+    case ScalarType::String:
+      ierror << "Cannot subtract boolean or string values.";
+      break;
   }
 }
 
@@ -612,13 +606,7 @@
     case ScalarType::Float:
       val = builder->CreateFMul(a, b);
       break;
-    case ScalarType::Boolean:
-<<<<<<< HEAD
-    case ScalarType::String:
-      iassert(false) << "Cannot multiply boolean or string values.";
-=======
-      iassert(false) << "Cannot multiply boolean values.";
-    case ScalarType::Complex:
+    case ScalarType::Complex: {
       llvm::Value *realA = builder->ComplexGetReal(a);
       llvm::Value *imagA = builder->ComplexGetImag(a);
       llvm::Value *realB = builder->ComplexGetReal(b);
@@ -631,7 +619,11 @@
           builder->CreateFMul(imagA, realB));
       val = builder->CreateComplex(real, imag);
       break;
->>>>>>> 8f216883
+    }
+    case ScalarType::Boolean:
+    case ScalarType::String:
+      ierror << "Cannot multiply boolean or string values.";
+      break;
   }
 }
 
@@ -650,14 +642,7 @@
     case ScalarType::Float:
       val = builder->CreateFDiv(a, b);
       break;
-    case ScalarType::Boolean:
-<<<<<<< HEAD
-    case ScalarType::String:
-      iassert(false) << "Cannot divide boolean or string values.";
-=======
-      iassert(false) << "Cannot divide boolean values.";
-      break;
-    case ScalarType::Complex:
+    case ScalarType::Complex: {
       // Computed using the naive ((ac+bd)/(c^2+d^2), (bc-ad)/(c^2+d^2))
       llvm::Value *realA = builder->ComplexGetReal(a);
       llvm::Value *imagA = builder->ComplexGetImag(a);
@@ -676,7 +661,11 @@
       llvm::Value *imag = builder->CreateFDiv(num2, denom);
       val = builder->CreateComplex(real, imag);
       break;
->>>>>>> 8f216883
+    }
+    case ScalarType::Boolean:
+    case ScalarType::String:
+      ierror << "Cannot divide boolean or string values.";
+      break;
   }
 }
 
@@ -1248,32 +1237,29 @@
 
   const TensorType *tensor = type.toTensor();
   ScalarType scalarType = tensor->getComponentType();
-<<<<<<< HEAD
-=======
-  std::string specifier; ;
-  switch (scalarType.kind) {
-    case ScalarType::Float:
-      specifier = std::string("%") + print.format + "g";
-      break;
-    case ScalarType::Complex:
-      specifier = std::string("<%") + print.format + "g,%g>";
-      break;
-    case ScalarType::Boolean:
-    case ScalarType::Int:
-      specifier = std::string("%") + print.format + "d";
-      break;
-  }
->>>>>>> 8f216883
 
   if (scalarType == ScalarType::String) {
     emitPrintf(result, {});
   } else {
-    std::string specifier = std::string("%") + print.format +
-                            (scalarType.kind == ScalarType::Float? "g" : "d");
-
-    std::string format = specifier;
+    std::string specifier;
+    switch (scalarType.kind) {
+      case ScalarType::Float:
+        specifier = std::string("%") + print.format + "g";
+        break;
+      case ScalarType::Complex:
+        specifier = std::string("<%") + print.format + "g,%g>";
+        break;
+      case ScalarType::Boolean:
+      case ScalarType::Int:
+        specifier = std::string("%") + print.format + "d";
+        break;
+      case ScalarType::String:
+        iassert(false);
+        break;
+    }
+
     args.push_back(result);
-    emitPrintf(format, args);
+    emitPrintf(specifier, args);
   }
 }
 
@@ -1508,10 +1494,6 @@
     printfFunc->setCallingConv(llvm::CallingConv::C);
   }
 
-<<<<<<< HEAD
-=======
-  llvm::Value *str = emitGlobalString(format);
-
   // Split any complex structs into two doubles
   for (size_t i = 0; i < args.size(); ++i) {
     if (args[i]->getType()->isStructTy()) {
@@ -1522,7 +1504,6 @@
     }
   }
 
->>>>>>> 8f216883
   std::vector<llvm::Value*> printfArgs;
   for (size_t i = 0; i < args.size(); i++) {
     // printf requires float varargs be promoted to doubles!

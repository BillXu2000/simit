--- conflicted
+++ resolved
@@ -1652,37 +1652,21 @@
 
   // Emit global tensor indices
   for (const TensorIndex& tensorIndex : env.getTensorIndices()) {
-<<<<<<< HEAD
     if (tensorIndex.getKind() == TensorIndex::PExpr) {
-      const Var& coordArray = tensorIndex.getCoordArray();
-      llvm::GlobalVariable* coordPtr =
-          createGlobal(module, coordArray, llvm::GlobalValue::ExternalLinkage,
+      const Var& rowptr = tensorIndex.getRowptrArray();
+      llvm::GlobalVariable* rowptrPtr =
+          createGlobal(module, rowptr, llvm::GlobalValue::ExternalLinkage,
                        globalAddrspace());
-      this->symtable.insert(coordArray, coordPtr);
-      this->globals.insert(coordArray);
-
-      const Var& sinkArray  = tensorIndex.getSinkArray();
-      llvm::GlobalVariable* sinkPtr =
-          createGlobal(module, sinkArray, llvm::GlobalValue::ExternalLinkage,
+      this->symtable.insert(rowptr, rowptrPtr);
+      this->globals.insert(rowptr);
+
+      const Var& colidx  = tensorIndex.getColidxArray();
+      llvm::GlobalVariable* colidxPtr =
+          createGlobal(module, colidx, llvm::GlobalValue::ExternalLinkage,
                        globalAddrspace());
-      this->symtable.insert(sinkArray, sinkPtr);
-      this->globals.insert(sinkArray);
-    }
-=======
-    const Var& rowptr = tensorIndex.getRowptrArray();
-    llvm::GlobalVariable* rowptrPtr =
-        createGlobal(module, rowptr, llvm::GlobalValue::ExternalLinkage,
-                     globalAddrspace());
-    this->symtable.insert(rowptr, rowptrPtr);
-    this->globals.insert(rowptr);
-
-    const Var& colidx  = tensorIndex.getColidxArray();
-    llvm::GlobalVariable* colidxPtr =
-        createGlobal(module, colidx, llvm::GlobalValue::ExternalLinkage,
-                     globalAddrspace());
-    this->symtable.insert(colidx, colidxPtr);
-    this->globals.insert(colidx);
->>>>>>> 9a9090f7
+      this->symtable.insert(colidx, colidxPtr);
+      this->globals.insert(colidx);
+    }
   }
 }
 

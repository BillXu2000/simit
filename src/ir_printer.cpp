--- conflicted
+++ resolved
@@ -32,10 +32,6 @@
   return os;
 }
 
-<<<<<<< HEAD
-std::ostream &operator<<(std::ostream &os, const Var &v) {
-  return os << v.getName();
-=======
 std::ostream &operator<<(std::ostream &os, const ForDomain &d) {
   switch (d.kind) {
     case ForDomain::IndexSet:
@@ -49,7 +45,6 @@
       break;
   }
   return os;
->>>>>>> f8334381
 }
 
 
@@ -138,16 +133,6 @@
           break;
         }
         case ScalarType::Boolean: {
-<<<<<<< HEAD
-          const bool *fdata = static_cast<const bool*>(op->data);
-          if (size == 1) {
-            os << fdata[0];
-          }
-          else {
-            os << "[" << to_string(fdata[0]);
-            for (size_t i=1; i < size; ++i) {
-              os << ", " + to_string(fdata[i]);
-=======
           const bool *bdata = static_cast<const bool*>(op->data);
           if (size == 1) {
             os << bool_to_string(bdata[0]);
@@ -156,7 +141,6 @@
             os << "[" + bool_to_string(bdata[0]);
             for (size_t i=1; i < size; ++i) {
               os << ", " + bool_to_string(bdata[i]);
->>>>>>> f8334381
             }
             os << "]";
           }

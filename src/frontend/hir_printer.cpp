#include <iostream>

#include "hir_printer.h"
#include "error.h"

namespace simit {
namespace hir {

void HIRPrinter::visit(Program::Ptr program) {
  for (auto elem : program->elems) {
    elem->accept(this);
    oss << std::endl;
  }
}

void HIRPrinter::visit(StmtBlock::Ptr stmtBlock) {
  for (auto stmt : stmtBlock->stmts) {
    stmt->accept(this);
    oss << std::endl;
  }
}

void HIRPrinter::visit(RangeIndexSet::Ptr set) {
  oss << "0:" << set->range;
}

void HIRPrinter::visit(SetIndexSet::Ptr set) {
  oss << set->setName;
}

void HIRPrinter::visit(DynamicIndexSet::Ptr set) {
  oss << "*";
}

void HIRPrinter::visit(ElementType::Ptr type) {
  oss << type->ident;
}

void HIRPrinter::visit(Endpoint::Ptr end) {
  end->set->accept(this);
}

void HIRPrinter::visit(UnstructuredSetType::Ptr type) {
  oss << "set{";
  type->element->accept(this);
  oss << "}";
  
  if (type->endpoints.size() > 0) {
    oss << "(";
    
    bool printDelimiter = false;
    for (auto endpoint : type->endpoints) {
      if (printDelimiter) {
        oss << ",";
      }
      
      endpoint->accept(this);
      printDelimiter = true;
    }
    
    oss << ")";
  }
}

void HIRPrinter::visit(LatticeLinkSetType::Ptr type) {
  oss << "lattice[" << type->dimensions << "]{";
  type->element->accept(this);
  oss << "}(";
  type->latticePointSet->accept(this);
  oss << ")";
}

void HIRPrinter::visit(TupleLength::Ptr length) {
  oss << length->val;
}

void HIRPrinter::visit(TupleType::Ptr type) {
  oss << "(";
  type->element->accept(this);
  oss << "*";
  type->length->accept(this);
  oss << ")";
}

void HIRPrinter::visit(ScalarType::Ptr type) {
  switch (type->type) {
    case ScalarType::Type::INT:
      oss << "int";
      break;
    case ScalarType::Type::FLOAT:
      oss << "float";
      break;
    case ScalarType::Type::BOOL:
      oss << "bool";
      break;
    case ScalarType::Type::COMPLEX:
      oss << "complex";
      break;
    case ScalarType::Type::STRING:
      oss << "string";
      break;
    default:
      unreachable;
      break;
  }
}

void HIRPrinter::visit(NDTensorType::Ptr type) {
  oss << "tensor";
  if (type->indexSets.size() > 0) {
    oss << "[";
    
    bool printDelimiter = false;
    for (auto indexSet : type->indexSets) {
      if (printDelimiter) {
        oss << ",";
      }
      
      indexSet->accept(this);
      printDelimiter = true;
    }
    
    oss << "]";
  }

  oss << "(";
  type->blockType->accept(this);
  oss << ")";
  
  if (type->transposed) {
    oss << "'";
  }
}

void HIRPrinter::visit(Identifier::Ptr ident) {
  oss << ident->ident;
}

void HIRPrinter::visit(IdentDecl::Ptr decl) {
  printIdentDecl(decl);
}

void HIRPrinter::visit(FieldDecl::Ptr decl) {
  printIdentDecl(decl);
  oss << ";";
}

void HIRPrinter::visit(ElementTypeDecl::Ptr decl) {
  oss << "element ";
  decl->name->accept(this);
  oss << std::endl;
  
  indent();
  for (auto field : decl->fields) {
    printIndent();
    field->accept(this);
    oss << std::endl;
  }
  dedent();
  
  oss << "end";
}

void HIRPrinter::visit(Argument::Ptr arg) {
  if (arg->isInOut()) {
    oss << "inout ";
  }
  printIdentDecl(arg);
}

void HIRPrinter::visit(ExternDecl::Ptr decl) {
  oss << "extern ";
  printIdentDecl(decl);
  oss << ";";
}

void HIRPrinter::visit(GenericParam::Ptr param) {
  if (param->type == GenericParam::Type::RANGE) {
    oss << "0:";
  }
  oss << param->name;
}

void HIRPrinter::visit(FuncDecl::Ptr decl) {
  switch (decl->type) {
    case FuncDecl::Type::EXPORTED:
      oss << "export ";
      break;
    case FuncDecl::Type::EXTERNAL:
      oss << "extern ";
      break;
    default:
      break;
  }
  
  oss << "func ";
  decl->name->accept(this);
  
  if (decl->genericParams.size() > 0) {
    oss << "<";
    bool printDelimiter = false;
    for (auto genericParam : decl->genericParams) {
      if (printDelimiter) {
        oss << ", ";
      }
      genericParam->accept(this);
      printDelimiter = true;
    }
    oss << ">";
  }
  
  oss << "(";
  
  bool printDelimiter = false;
  for (auto arg : decl->args) {
    if (printDelimiter) {
      oss << ", ";
    }
    
    arg->accept(this);
    printDelimiter = true;
  }
  
  oss << ") ";
  
  if (decl->results.size() > 0) {
    oss << "-> (";
    
    bool printDelimiter = false;
    for (auto result : decl->results) {
      if (printDelimiter) {
        oss << ", ";
      }
    
      result->accept(this);
      printDelimiter = true;
    }
    
    oss << ")";
  }

  if (decl->body) {
    oss << std::endl;
    
    indent();
    decl->body->accept(this);
    dedent();
    
    oss << "end";
  } else {
    oss << ";";
  }
}

void HIRPrinter::visit(VarDecl::Ptr decl) {
  printVarOrConstDecl(decl);
}

void HIRPrinter::visit(ConstDecl::Ptr decl) {
  printVarOrConstDecl(decl, true);
}

void HIRPrinter::visit(WhileStmt::Ptr stmt) {
  printIndent();
  oss << "while ";
  stmt->cond->accept(this);
  oss << std::endl;
  
  indent();
  stmt->body->accept(this);
  dedent();
  
  printIndent();
  oss << "end";
}

void HIRPrinter::visit(DoWhileStmt::Ptr stmt) {
  printIndent();
  oss << "do " << std::endl;
  
  indent();
  stmt->body->accept(this);
  dedent();
  
  printIndent();
  oss << "end while ";
  stmt->cond->accept(this);
}

void HIRPrinter::visit(IfStmt::Ptr stmt) {
  printIndent();
  oss << "if ";
  stmt->cond->accept(this);
  oss << std::endl;
  
  indent();
  stmt->ifBody->accept(this);
  dedent();
  
  if (stmt->elseBody) {
    printIndent();
    oss << "else" << std::endl;
  
    indent();
    stmt->elseBody->accept(this);
    dedent();

    oss << std::endl;
  }

  printIndent();
  oss << "end";
}

void HIRPrinter::visit(IndexSetDomain::Ptr domain) {
  domain->set->accept(this);
}

void HIRPrinter::visit(RangeDomain::Ptr domain) {
  domain->lower->accept(this);
  oss << " : ";
  domain->upper->accept(this);
}

void HIRPrinter::visit(ForStmt::Ptr stmt) {
  printIndent();
  oss << "for ";
  stmt->loopVar->accept(this);
  oss << " in ";
  stmt->domain->accept(this);
  oss << std::endl;
  
  indent();
  stmt->body->accept(this);
  dedent();
  
  printIndent();
  oss << "end";
}

void HIRPrinter::visit(PrintStmt::Ptr stmt) {
  printIndent();
  oss << (stmt->printNewline ? "println " : "print ");
  
  bool printDelimiter = false;
  for (auto arg : stmt->args) {
    if (printDelimiter) {
      oss << ", ";
    }
  
    arg->accept(this);
    printDelimiter = true;
  }
  
  oss << ";";
}

void HIRPrinter::visit(ExprStmt::Ptr stmt) {
  printIndent();
  stmt->expr->accept(this);
  oss << ";";
}

void HIRPrinter::visit(AssignStmt::Ptr stmt) {
  printIndent();

  bool printDelimiter = false;
  for (auto lhs : stmt->lhs) {
    if (printDelimiter) {
      oss << ", ";
    }

    lhs->accept(this);
    printDelimiter = true;
  }

  oss << " = ";
  stmt->expr->accept(this);
  oss << ";";
}

void HIRPrinter::visit(Slice::Ptr slice) {
  oss << ":";
}

void HIRPrinter::visit(ExprParam::Ptr param) {
  param->expr->accept(this);
}

void HIRPrinter::visit(MapExpr::Ptr expr) {
  printMapOrApply(expr);
}

void HIRPrinter::visit(OrExpr::Ptr expr) {
  printBinaryExpr(expr, "or");
}

void HIRPrinter::visit(AndExpr::Ptr expr) {
  printBinaryExpr(expr, "and");
}

void HIRPrinter::visit(XorExpr::Ptr expr) {
  printBinaryExpr(expr, "xor");
}

void HIRPrinter::visit(EqExpr::Ptr expr) {
  oss << "(";
  expr->operands[0]->accept(this);
  oss << ")";

  for (unsigned i = 0; i < expr->ops.size(); ++i) {
    switch (expr->ops[i]) {
      case EqExpr::Op::LT:
        oss << " < ";
        break;
      case EqExpr::Op::LE:
        oss << " <= ";
        break;
      case EqExpr::Op::GT:
        oss << " > ";
        break;
      case EqExpr::Op::GE:
        oss << " >= ";
        break;
      case EqExpr::Op::EQ:
        oss << " == ";
        break;
      case EqExpr::Op::NE:
        oss << " != ";
        break;
      default:
        unreachable;
        break;
    }

    oss << "(";
    expr->operands[i + 1]->accept(this);
    oss << ")";
  }
}

void HIRPrinter::visit(NotExpr::Ptr expr) {
  printUnaryExpr(expr, "not");
}

void HIRPrinter::visit(AddExpr::Ptr expr) {
  printBinaryExpr(expr, "+");
}

void HIRPrinter::visit(SubExpr::Ptr expr) {
  printBinaryExpr(expr, "-");
}

void HIRPrinter::visit(MulExpr::Ptr expr) {
  printBinaryExpr(expr, "*");
}

void HIRPrinter::visit(DivExpr::Ptr expr) {
  printBinaryExpr(expr, "/");
}

void HIRPrinter::visit(LeftDivExpr::Ptr expr) {
  printBinaryExpr(expr, "\\");
}

void HIRPrinter::visit(ElwiseMulExpr::Ptr expr) {
  printBinaryExpr(expr, ".*");
}

void HIRPrinter::visit(ElwiseDivExpr::Ptr expr) {
  printBinaryExpr(expr, "./");
}

void HIRPrinter::visit(NegExpr::Ptr expr) {
  printUnaryExpr(expr, expr->negate ? "-" : "+");
}

void HIRPrinter::visit(ExpExpr::Ptr expr) {
  printBinaryExpr(expr, "^");
}

void HIRPrinter::visit(TransposeExpr::Ptr expr) {
  printUnaryExpr(expr, "'", true);
}

void HIRPrinter::visit(CallExpr::Ptr expr) {
  expr->func->accept(this);
  oss << "(";

  bool printDelimiter = false;
  for (auto arg : expr->args) {
    if (printDelimiter) {
      oss << ", ";
    }

    if (arg) {
      arg->accept(this);
    } else {
      oss << "?";
    }
    printDelimiter = true;
  }

  oss << ")";
}

void HIRPrinter::visit(TensorReadExpr::Ptr expr) {
  expr->tensor->accept(this);
  oss << "(";

  bool printDelimiter = false;
  for (auto param : expr->indices) {
    if (printDelimiter) {
      oss << ", ";
    }

    param->accept(this);
    printDelimiter = true;
  }

  oss << ")";
}

void HIRPrinter::visit(SetReadExpr::Ptr expr) {
  expr->set->accept(this);
  oss << "[";
  bool printDelimiter = false;
  for (auto param : expr->indices) {
    if (printDelimiter) {
      oss << ", ";
    }
    param->accept(this);
    printDelimiter = true;
  }
  oss << "]";
}

void HIRPrinter::visit(TupleReadExpr::Ptr expr) {
  expr->tuple->accept(this);
  oss << "(";

  if (expr->index) {
    expr->index->accept(this);
  } else {
    oss << "?";
  }

  oss << ")";
}

void HIRPrinter::visit(FieldReadExpr::Ptr expr) {
  expr->setOrElem->accept(this);
  oss << ".";
  expr->field->accept(this);
}

void HIRPrinter::visit(VarExpr::Ptr lit) {
  oss << lit->ident;
}

void HIRPrinter::visit(IntLiteral::Ptr lit) {
  oss << lit->val;
}

void HIRPrinter::visit(FloatLiteral::Ptr lit) {
  oss << lit->val;
}

void HIRPrinter::visit(BoolLiteral::Ptr lit) {
  printBoolean(lit->val);
}

void HIRPrinter::visit(ComplexLiteral::Ptr lit) {
  printComplex(lit->val);
}

void HIRPrinter::visit(IntVectorLiteral::Ptr lit) {
  oss << "[";

  bool printDelimiter = false;
  for (auto val : lit->vals) {
    if (printDelimiter) {
      oss << ", ";
    }

    oss << val;
    printDelimiter = true;
  }

  oss << "]";

  if (lit->transposed) {
    oss << "'";
  }
}

void HIRPrinter::visit(FloatVectorLiteral::Ptr lit) {
  oss << "[";

  bool printDelimiter = false;
  for (auto val : lit->vals) {
    if (printDelimiter) {
      oss << ", ";
    }

    oss << val;
    printDelimiter = true;
  }

  oss << "]";

  if (lit->transposed) {
    oss << "'";
  }
}

void HIRPrinter::visit(ComplexVectorLiteral::Ptr lit) {
  oss << "[";

  bool printDelimiter = false;
  for (auto val : lit->vals) {
    if (printDelimiter) {
      oss << ", ";
    }

    printComplex(val);
    printDelimiter = true;
  }

  oss << "]";

  if (lit->transposed) {
    oss << "'";
  }
}

void HIRPrinter::visit(NDTensorLiteral::Ptr lit) {
  oss << "[";

  bool printDelimiter = false;
  for (auto elem : lit->elems) {
    if (printDelimiter) {
      oss << ", ";
    }

    elem->accept(this);
    printDelimiter = true;
  }

  oss << "]";

  if (lit->transposed) {
    oss << "'";
  }
}

void HIRPrinter::visit(ApplyStmt::Ptr stmt) {
  printMapOrApply(stmt->map, true);
  oss << ";";
}

void HIRPrinter::visit(Test::Ptr test) {
  oss << "%! ";
  test->func->accept(this);
  oss << "(";

  bool printDelimiter = false;
  for (auto arg : test->args) {
    if (printDelimiter) {
      oss << ", ";
    }

    arg->accept(this);
    printDelimiter = true;
  }

  oss << ") == ";
  test->expected->accept(this);
  oss << ";";
}

void HIRPrinter::printIdentDecl(IdentDecl::Ptr decl) {
  decl->name->accept(this);
  oss << " : ";
  decl->type->accept(this);
}

void HIRPrinter::printVarOrConstDecl(VarDecl::Ptr decl, const bool isConst) {
  printIndent();
  oss << (isConst ? "const " : "var ");
  decl->name->accept(this);

  if (decl->type) {
    oss << " : ";
    decl->type->accept(this);
  }

  if (decl->initVal) {
    oss << " = ";
    decl->initVal->accept(this);
  }

  oss << ";";
}

void HIRPrinter::printMapOrApply(MapExpr::Ptr expr, const bool isApply) {
  oss << (isApply ? "apply " : "map ");
  expr->func->accept(this);

  if (expr->partialActuals.size() > 0) {
    oss << "(";

    bool printDelimiter = false;
    for (auto param : expr->partialActuals) {
      if (printDelimiter) {
        oss << ", ";
      }

      param->accept(this);
      printDelimiter = true;
    }

    oss << ")";
  }

  oss << " to ";
  expr->target->accept(this);
<<<<<<< HEAD
  if (expr->through) {
    oss << " through ";
    expr->through->accept(this);
  }
=======

>>>>>>> 1b21952c
  if (expr->isReduced()) {
    oss << " reduce ";

    switch (to<ReducedMapExpr>(expr)->op) {
      case ReducedMapExpr::ReductionOp::SUM:
        oss << "+";
        break;
      default:
        unreachable;
        break;
    }
  }
}

void HIRPrinter::printUnaryExpr(UnaryExpr::Ptr expr, const std::string op, 
                                const bool opAfterOperand) {
  if (!opAfterOperand) {
    oss << op;
  }

  oss << "(";
  expr->operand->accept(this);
  oss << ")";

  if (opAfterOperand) {
    oss << op;
  }
}

void HIRPrinter::printBinaryExpr(BinaryExpr::Ptr expr, const std::string op) {
  oss << "(";
  expr->lhs->accept(this);
  oss << ") " << op << " (";
  expr->rhs->accept(this);
  oss << ")";
}

std::ostream &operator<<(std::ostream &oss, HIRNode &node) {
  HIRPrinter printer(oss);
  node.accept(&printer);
  return oss;
}

}
}
<|MERGE_RESOLUTION|>--- conflicted
+++ resolved
@@ -725,14 +725,12 @@
 
   oss << " to ";
   expr->target->accept(this);
-<<<<<<< HEAD
+
   if (expr->through) {
     oss << " through ";
     expr->through->accept(this);
   }
-=======
-
->>>>>>> 1b21952c
+
   if (expr->isReduced()) {
     oss << " reduce ";
 

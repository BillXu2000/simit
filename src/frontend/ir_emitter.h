--- conflicted
+++ resolved
@@ -72,11 +72,8 @@
   virtual void visit(IntLiteral::Ptr);
   virtual void visit(FloatLiteral::Ptr);
   virtual void visit(BoolLiteral::Ptr);
-<<<<<<< HEAD
+  virtual void visit(ComplexLiteral::Ptr);
   virtual void visit(StringLiteral::Ptr);
-=======
-  virtual void visit(ComplexLiteral::Ptr);
->>>>>>> 8f216883
   virtual void visit(IntVectorLiteral::Ptr);
   virtual void visit(FloatVectorLiteral::Ptr);
   virtual void visit(ComplexVectorLiteral::Ptr);

#ifndef SIMIT_HIR_REWRITER_H
#define SIMIT_HIR_REWRITER_H

#include <memory>

#include "hir.h"
#include "hir_visitor.h"

namespace simit {
namespace hir {

class HIRRewriter : public HIRVisitor {
public:
  virtual void visit(Program::Ptr);
  virtual void visit(StmtBlock::Ptr);
  virtual void visit(RangeIndexSet::Ptr op) { node = op; }
  virtual void visit(SetIndexSet::Ptr op) { node = op; }
  virtual void visit(DynamicIndexSet::Ptr op) { node = op; }
  virtual void visit(ElementType::Ptr op) { node = op; }
<<<<<<< HEAD
  virtual void visit(Endpoint::Ptr op) { node = op; }
  virtual void visit(UnstructuredSetType::Ptr);
  virtual void visit(LatticeLinkSetType::Ptr);
=======
  virtual void visit(Endpoint::Ptr);
  virtual void visit(SetType::Ptr);
>>>>>>> 1b21952c
  virtual void visit(TupleLength::Ptr op) { node = op; }
  virtual void visit(TupleType::Ptr);
  virtual void visit(ScalarType::Ptr op) { node = op; }
  virtual void visit(NDTensorType::Ptr);
  virtual void visit(Identifier::Ptr op) { node = op; }
  virtual void visit(IdentDecl::Ptr);
  virtual void visit(ElementTypeDecl::Ptr);
  virtual void visit(GenericParam::Ptr op) { node = op; }
  virtual void visit(FuncDecl::Ptr);
  virtual void visit(VarDecl::Ptr);
  virtual void visit(WhileStmt::Ptr);
  virtual void visit(IfStmt::Ptr);
  virtual void visit(IndexSetDomain::Ptr);
  virtual void visit(RangeDomain::Ptr);
  virtual void visit(ForStmt::Ptr);
  virtual void visit(PrintStmt::Ptr);
  virtual void visit(ExprStmt::Ptr);
  virtual void visit(AssignStmt::Ptr);
  virtual void visit(Slice::Ptr op) { node = op; }
  virtual void visit(ExprParam::Ptr);
  virtual void visit(MapExpr::Ptr);
  virtual void visit(OrExpr::Ptr);
  virtual void visit(AndExpr::Ptr);
  virtual void visit(XorExpr::Ptr);
  virtual void visit(EqExpr::Ptr);
  virtual void visit(NotExpr::Ptr);
  virtual void visit(AddExpr::Ptr);
  virtual void visit(SubExpr::Ptr);
  virtual void visit(MulExpr::Ptr);
  virtual void visit(DivExpr::Ptr);
  virtual void visit(LeftDivExpr::Ptr);
  virtual void visit(ElwiseMulExpr::Ptr);
  virtual void visit(ElwiseDivExpr::Ptr);
  virtual void visit(NegExpr::Ptr);
  virtual void visit(ExpExpr::Ptr);
  virtual void visit(TransposeExpr::Ptr);
  virtual void visit(CallExpr::Ptr);
  virtual void visit(TensorReadExpr::Ptr);
  virtual void visit(SetReadExpr::Ptr);
  virtual void visit(TupleReadExpr::Ptr);
  virtual void visit(FieldReadExpr::Ptr);
  virtual void visit(ParenExpr::Ptr);
  virtual void visit(VarExpr::Ptr op) { node = op; }
  virtual void visit(IntLiteral::Ptr op) { node = op; }
  virtual void visit(FloatLiteral::Ptr op) { node = op; }
  virtual void visit(BoolLiteral::Ptr op) { node = op; }
  virtual void visit(ComplexLiteral::Ptr op) { node = op; }
  virtual void visit(StringLiteral::Ptr op) { node = op; }
  virtual void visit(IntVectorLiteral::Ptr op) { node = op; }
  virtual void visit(FloatVectorLiteral::Ptr op) { node = op; }
  virtual void visit(ComplexVectorLiteral::Ptr op) { node = op; }
  virtual void visit(NDTensorLiteral::Ptr);
  virtual void visit(ApplyStmt::Ptr);
  virtual void visit(Test::Ptr);

  template <typename T = Program>
  std::shared_ptr<T> rewrite(std::shared_ptr<T> ptr) {
    node.reset();
    ptr->accept(this);
    auto ret = std::static_pointer_cast<T>(node);
    node.reset();
    return ret;
  }

private:
  virtual void visitUnaryExpr(UnaryExpr::Ptr);
  virtual void visitBinaryExpr(BinaryExpr::Ptr);
  virtual void visitNaryExpr(NaryExpr::Ptr);

protected:
  HIRNode::Ptr node;  
};

}
}

#endif
<|MERGE_RESOLUTION|>--- conflicted
+++ resolved
@@ -17,14 +17,9 @@
   virtual void visit(SetIndexSet::Ptr op) { node = op; }
   virtual void visit(DynamicIndexSet::Ptr op) { node = op; }
   virtual void visit(ElementType::Ptr op) { node = op; }
-<<<<<<< HEAD
-  virtual void visit(Endpoint::Ptr op) { node = op; }
+  virtual void visit(Endpoint::Ptr);
   virtual void visit(UnstructuredSetType::Ptr);
   virtual void visit(LatticeLinkSetType::Ptr);
-=======
-  virtual void visit(Endpoint::Ptr);
-  virtual void visit(SetType::Ptr);
->>>>>>> 1b21952c
   virtual void visit(TupleLength::Ptr op) { node = op; }
   virtual void visit(TupleType::Ptr);
   virtual void visit(ScalarType::Ptr op) { node = op; }

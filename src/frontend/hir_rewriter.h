#ifndef SIMIT_HIR_REWRITER_H
#define SIMIT_HIR_REWRITER_H

#include <memory>

#include "hir.h"
#include "hir_visitor.h"

namespace simit {
namespace hir {

class HIRRewriter : public HIRVisitor {
public:
  using HIRVisitor::visit;

  virtual void visit(Program::Ptr);
  virtual void visit(StmtBlock::Ptr);
  virtual void visit(RangeIndexSet::Ptr op) { node = op; }
  virtual void visit(SetIndexSet::Ptr op) { node = op; }
  virtual void visit(DynamicIndexSet::Ptr op) { node = op; }
  virtual void visit(ElementType::Ptr op) { node = op; }
  virtual void visit(Endpoint::Ptr op) { node = op; }
  virtual void visit(SetType::Ptr);
  virtual void visit(TupleLength::Ptr op) { node = op; }
  virtual void visit(TupleType::Ptr);
  virtual void visit(ScalarType::Ptr op) { node = op; }
  virtual void visit(NDTensorType::Ptr);
  virtual void visit(Identifier::Ptr op) { node = op; }
  virtual void visit(IdentDecl::Ptr);
  virtual void visit(Field::Ptr);
  virtual void visit(ElementTypeDecl::Ptr);
  virtual void visit(Argument::Ptr);
  virtual void visit(ExternDecl::Ptr);
  virtual void visit(FuncDecl::Ptr);
  virtual void visit(VarDecl::Ptr);
  virtual void visit(WhileStmt::Ptr);
  virtual void visit(IfStmt::Ptr);
  virtual void visit(IndexSetDomain::Ptr);
  virtual void visit(RangeDomain::Ptr);
  virtual void visit(ForStmt::Ptr);
  virtual void visit(PrintStmt::Ptr);
  virtual void visit(ExprStmt::Ptr);
  virtual void visit(AssignStmt::Ptr);
  virtual void visit(Slice::Ptr op) { node = op; }
  virtual void visit(ExprParam::Ptr);
  virtual void visit(MapExpr::Ptr);
  virtual void visit(OrExpr::Ptr);
  virtual void visit(AndExpr::Ptr);
  virtual void visit(XorExpr::Ptr);
  virtual void visit(EqExpr::Ptr);
  virtual void visit(NotExpr::Ptr);
  virtual void visit(AddExpr::Ptr);
  virtual void visit(SubExpr::Ptr);
  virtual void visit(MulExpr::Ptr);
  virtual void visit(DivExpr::Ptr);
  virtual void visit(ElwiseMulExpr::Ptr);
  virtual void visit(ElwiseDivExpr::Ptr);
  virtual void visit(NegExpr::Ptr);
  virtual void visit(ExpExpr::Ptr);
  virtual void visit(TransposeExpr::Ptr);
  virtual void visit(CallExpr::Ptr);
  virtual void visit(TensorReadExpr::Ptr);
  virtual void visit(TupleReadExpr::Ptr);
  virtual void visit(FieldReadExpr::Ptr);
  virtual void visit(ParenExpr::Ptr);
  virtual void visit(VarExpr::Ptr op) { node = op; }
  virtual void visit(IntLiteral::Ptr op) { node = op; }
  virtual void visit(FloatLiteral::Ptr op) { node = op; }
  virtual void visit(BoolLiteral::Ptr op) { node = op; }
<<<<<<< HEAD
  virtual void visit(StringLiteral::Ptr op) { node = op; }
=======
  virtual void visit(ComplexLiteral::Ptr op) { node = op; }
>>>>>>> 8f216883
  virtual void visit(IntVectorLiteral::Ptr op) { node = op; }
  virtual void visit(FloatVectorLiteral::Ptr op) { node = op; }
  virtual void visit(ComplexVectorLiteral::Ptr op) { node = op; }
  virtual void visit(NDTensorLiteral::Ptr);
  virtual void visit(ApplyStmt::Ptr);
  virtual void visit(Test::Ptr);

  template <typename T>
  std::shared_ptr<T> rewrite(std::shared_ptr<T> ptr) {
    node.reset();
    ptr->accept(this);
    auto ret = std::static_pointer_cast<T>(node);
    node.reset();
    return ret;
  }

private:
  virtual void visitUnaryExpr(UnaryExpr::Ptr);
  virtual void visitBinaryExpr(BinaryExpr::Ptr);
  virtual void visitNaryExpr(NaryExpr::Ptr);

protected:
  HIRNode::Ptr node;  
};

}
}

#endif
<|MERGE_RESOLUTION|>--- conflicted
+++ resolved
@@ -67,11 +67,8 @@
   virtual void visit(IntLiteral::Ptr op) { node = op; }
   virtual void visit(FloatLiteral::Ptr op) { node = op; }
   virtual void visit(BoolLiteral::Ptr op) { node = op; }
-<<<<<<< HEAD
+  virtual void visit(ComplexLiteral::Ptr op) { node = op; }
   virtual void visit(StringLiteral::Ptr op) { node = op; }
-=======
-  virtual void visit(ComplexLiteral::Ptr op) { node = op; }
->>>>>>> 8f216883
   virtual void visit(IntVectorLiteral::Ptr op) { node = op; }
   virtual void visit(FloatVectorLiteral::Ptr op) { node = op; }
   virtual void visit(ComplexVectorLiteral::Ptr op) { node = op; }

#ifndef PARSER_NEW_H
#define PARSER_NEW_H

#include <exception>
#include <vector>
#include <utility>
#include <string>
#include <iostream>

#include "token.h"
#include "hir.h"
#include "error.h"

namespace simit { 
namespace internal {

class Parser {
public:
  Parser(std::vector<ParseError> *errors) : errors(errors) {}

  hir::Program::Ptr parse(const TokenStream &);

private:
  class SyntaxError : public std::exception {};

private:
<<<<<<< HEAD
  hir::Program::Ptr                parseProgram();
  hir::HIRNode::Ptr                parseProgramElement();
  hir::ElementTypeDecl::Ptr        parseElementTypeDecl();
  std::vector<hir::Field::Ptr>     parseFieldDeclList();
  hir::Field::Ptr                  parseFieldDecl();
  hir::HIRNode::Ptr                parseExternFuncOrDecl();
  hir::ExternDecl::Ptr             parseExternDecl();
  hir::FuncDecl::Ptr               parseExternFuncDecl();
  hir::FuncDecl::Ptr               parseFuncDecl();
  hir::FuncDecl::Ptr               parseProcDecl();
  std::vector<hir::Argument::Ptr>  parseArguments();
  hir::Argument::Ptr               parseArgumentDecl();
  std::vector<hir::IdentDecl::Ptr> parseResults();
  hir::StmtBlock::Ptr              parseStmtBlock();
  hir::Stmt::Ptr                   parseStmt();
  hir::VarDecl::Ptr                parseVarDecl();
  hir::ConstDecl::Ptr              parseConstDecl();
  hir::IdentDecl::Ptr              parseIdentDecl();
  hir::IdentDecl::Ptr              parseTensorDecl();
  hir::WhileStmt::Ptr              parseWhileStmt();
  hir::DoWhileStmt::Ptr            parseDoWhileStmt();
  hir::IfStmt::Ptr                 parseIfStmt();
  hir::Stmt::Ptr                   parseElseClause();
  hir::ForStmt::Ptr                parseForStmt();
  hir::ForDomain::Ptr              parseForDomain();
  hir::PrintStmt::Ptr              parsePrintStmt();
  hir::ApplyStmt::Ptr              parseApplyStmt();
  hir::ExprStmt::Ptr               parseExprOrAssignStmt();
  hir::Expr::Ptr                   parseExpr();
  hir::MapExpr::Ptr                parseMapExpr();
  hir::Expr::Ptr                   parseOrExpr();
  hir::Expr::Ptr                   parseAndExpr();
  hir::Expr::Ptr                   parseXorExpr();
  hir::Expr::Ptr                   parseEqExpr();
  hir::Expr::Ptr                   parseTerm();
  hir::Expr::Ptr                   parseAddExpr();
  hir::Expr::Ptr                   parseMulExpr();
  hir::Expr::Ptr                   parseNegExpr();
  hir::Expr::Ptr                   parseExpExpr();
  hir::Expr::Ptr                   parseTransposeExpr();
  hir::Expr::Ptr                   parseCallOrReadExpr();
  hir::Expr::Ptr                   parseFactor();
  hir::Identifier::Ptr             parseIdent();
  std::vector<hir::ReadParam::Ptr> parseReadParams();
  hir::ReadParam::Ptr              parseReadParam();
  std::vector<hir::Expr::Ptr>      parseCallParams();
  hir::Type::Ptr                   parseType();
  hir::ElementType::Ptr            parseElementType();
  hir::SetType::Ptr                parseUnstructuredSetType();
  hir::SetType::Ptr                parseLatticeLinkSetType();
  std::vector<hir::Endpoint::Ptr>  parseEndpoints();
  hir::TupleLength::Ptr            parseTupleLength();
  hir::TupleType::Ptr              parseTupleType();
  hir::TensorType::Ptr             parseTensorType();
  hir::NDTensorType::Ptr           parseVectorBlockType();
  hir::NDTensorType::Ptr           parseMatrixBlockType();
  hir::NDTensorType::Ptr           parseTensorBlockType();
  hir::ScalarType::Ptr             parseTensorComponentType();
  hir::ScalarType::Ptr             parseScalarType();
  std::vector<hir::IndexSet::Ptr>  parseIndexSets();
  hir::IndexSet::Ptr               parseIndexSet();
  hir::Expr::Ptr                   parseTensorLiteral();
  hir::DenseTensorLiteral::Ptr     parseDenseTensorLiteral();
  hir::DenseTensorLiteral::Ptr     parseDenseTensorLiteralInner();
  hir::DenseTensorLiteral::Ptr     parseDenseMatrixLiteral();
  hir::DenseTensorLiteral::Ptr     parseDenseVectorLiteral();
  hir::IntVectorLiteral::Ptr       parseDenseIntVectorLiteral();
  hir::FloatVectorLiteral::Ptr     parseDenseFloatVectorLiteral();
  hir::ComplexVectorLiteral::Ptr   parseDenseComplexVectorLiteral();
  int                              parseSignedIntLiteral();
  double                           parseSignedFloatLiteral();
  double_complex                   parseComplexLiteral();
  hir::Test::Ptr                   parseTest();
=======
  hir::Program::Ptr                      parseProgram();
  hir::HIRNode::Ptr                      parseProgramElement();
  hir::ElementTypeDecl::Ptr              parseElementTypeDecl();
  std::vector<hir::FieldDecl::Ptr>       parseFieldDeclList();
  hir::FieldDecl::Ptr                    parseFieldDecl();
  hir::HIRNode::Ptr                      parseExternFuncOrDecl();
  hir::ExternDecl::Ptr                   parseExternDecl();
  hir::FuncDecl::Ptr                     parseExternFuncDecl();
  hir::FuncDecl::Ptr                     parseFuncDecl();
  hir::FuncDecl::Ptr                     parseProcDecl();
  std::vector<hir::GenericParam::Ptr>    parseGenericParams();
  hir::GenericParam::Ptr                 parseGenericParam();
  std::vector<hir::Argument::Ptr>        parseArguments();
  hir::Argument::Ptr                     parseArgumentDecl();
  std::vector<hir::IdentDecl::Ptr>       parseResults();
  hir::StmtBlock::Ptr                    parseStmtBlock();
  hir::Stmt::Ptr                         parseStmt();
  hir::VarDecl::Ptr                      parseVarDecl();
  hir::ConstDecl::Ptr                    parseConstDecl();
  hir::IdentDecl::Ptr                    parseIdentDecl();
  hir::IdentDecl::Ptr                    parseTensorDecl();
  hir::WhileStmt::Ptr                    parseWhileStmt();
  hir::DoWhileStmt::Ptr                  parseDoWhileStmt();
  hir::IfStmt::Ptr                       parseIfStmt();
  hir::Stmt::Ptr                         parseElseClause();
  hir::ForStmt::Ptr                      parseForStmt();
  hir::ForDomain::Ptr                    parseForDomain();
  hir::PrintStmt::Ptr                    parsePrintStmt();
  hir::ApplyStmt::Ptr                    parseApplyStmt();
  hir::ExprStmt::Ptr                     parseExprOrAssignStmt();
  hir::Expr::Ptr                         parseExpr();
  hir::MapExpr::Ptr                      parseMapExpr();
  hir::Expr::Ptr                         parseOrExpr();
  hir::Expr::Ptr                         parseAndExpr();
  hir::Expr::Ptr                         parseXorExpr();
  hir::Expr::Ptr                         parseEqExpr();
  hir::Expr::Ptr                         parseTerm();
  hir::Expr::Ptr                         parseAddExpr();
  hir::Expr::Ptr                         parseMulExpr();
  hir::Expr::Ptr                         parseNegExpr();
  hir::Expr::Ptr                         parseExpExpr();
  hir::Expr::Ptr                         parseTransposeExpr();
  hir::Expr::Ptr                         parseCallOrReadExpr();
  hir::Expr::Ptr                         parseFactor();
  hir::Identifier::Ptr                   parseIdent();
  std::vector<hir::ReadParam::Ptr>       parseReadParams();
  hir::ReadParam::Ptr                    parseReadParam();
  std::vector<hir::Expr::Ptr>            parseCallParams();
  hir::Type::Ptr                         parseType();
  hir::ElementType::Ptr                  parseElementType();
  hir::SetType::Ptr                      parseSetType();
  std::vector<hir::Endpoint::Ptr>        parseEndpoints();
  hir::TupleLength::Ptr                  parseTupleLength();
  hir::TupleType::Ptr                    parseTupleType();
  hir::TensorType::Ptr                   parseTensorType();
  hir::NDTensorType::Ptr                 parseVectorBlockType();
  hir::NDTensorType::Ptr                 parseMatrixBlockType();
  hir::NDTensorType::Ptr                 parseTensorBlockType();
  hir::ScalarType::Ptr                   parseTensorComponentType();
  hir::ScalarType::Ptr                   parseScalarType();
  std::vector<hir::IndexSet::Ptr>        parseIndexSets();
  hir::IndexSet::Ptr                     parseIndexSet();
  hir::SetIndexSet::Ptr                  parseSetIndexSet();
  hir::Expr::Ptr                         parseTensorLiteral();
  hir::DenseTensorLiteral::Ptr           parseDenseTensorLiteral();
  hir::DenseTensorLiteral::Ptr           parseDenseTensorLiteralInner();
  hir::DenseTensorLiteral::Ptr           parseDenseMatrixLiteral();
  hir::DenseTensorLiteral::Ptr           parseDenseVectorLiteral();
  hir::IntVectorLiteral::Ptr             parseDenseIntVectorLiteral();
  hir::FloatVectorLiteral::Ptr           parseDenseFloatVectorLiteral();
  hir::ComplexVectorLiteral::Ptr         parseDenseComplexVectorLiteral();
  int                                    parseSignedIntLiteral();
  double                                 parseSignedFloatLiteral();
  double_complex                         parseComplexLiteral();
  hir::Test::Ptr                         parseTest();
>>>>>>> 1b21952c

  void reportError(const Token &, std::string);

  Token peek(unsigned k = 0) const { return tokens.peek(k); }
  
  void  skipTo(std::vector<Token::Type>);
  Token consume(Token::Type); 
  bool  tryconsume(Token::Type type) { return tokens.consume(type); }

private:
  TokenStream              tokens;
  std::vector<ParseError> *errors;
};

}
}

#endif<|MERGE_RESOLUTION|>--- conflicted
+++ resolved
@@ -24,81 +24,6 @@
   class SyntaxError : public std::exception {};
 
 private:
-<<<<<<< HEAD
-  hir::Program::Ptr                parseProgram();
-  hir::HIRNode::Ptr                parseProgramElement();
-  hir::ElementTypeDecl::Ptr        parseElementTypeDecl();
-  std::vector<hir::Field::Ptr>     parseFieldDeclList();
-  hir::Field::Ptr                  parseFieldDecl();
-  hir::HIRNode::Ptr                parseExternFuncOrDecl();
-  hir::ExternDecl::Ptr             parseExternDecl();
-  hir::FuncDecl::Ptr               parseExternFuncDecl();
-  hir::FuncDecl::Ptr               parseFuncDecl();
-  hir::FuncDecl::Ptr               parseProcDecl();
-  std::vector<hir::Argument::Ptr>  parseArguments();
-  hir::Argument::Ptr               parseArgumentDecl();
-  std::vector<hir::IdentDecl::Ptr> parseResults();
-  hir::StmtBlock::Ptr              parseStmtBlock();
-  hir::Stmt::Ptr                   parseStmt();
-  hir::VarDecl::Ptr                parseVarDecl();
-  hir::ConstDecl::Ptr              parseConstDecl();
-  hir::IdentDecl::Ptr              parseIdentDecl();
-  hir::IdentDecl::Ptr              parseTensorDecl();
-  hir::WhileStmt::Ptr              parseWhileStmt();
-  hir::DoWhileStmt::Ptr            parseDoWhileStmt();
-  hir::IfStmt::Ptr                 parseIfStmt();
-  hir::Stmt::Ptr                   parseElseClause();
-  hir::ForStmt::Ptr                parseForStmt();
-  hir::ForDomain::Ptr              parseForDomain();
-  hir::PrintStmt::Ptr              parsePrintStmt();
-  hir::ApplyStmt::Ptr              parseApplyStmt();
-  hir::ExprStmt::Ptr               parseExprOrAssignStmt();
-  hir::Expr::Ptr                   parseExpr();
-  hir::MapExpr::Ptr                parseMapExpr();
-  hir::Expr::Ptr                   parseOrExpr();
-  hir::Expr::Ptr                   parseAndExpr();
-  hir::Expr::Ptr                   parseXorExpr();
-  hir::Expr::Ptr                   parseEqExpr();
-  hir::Expr::Ptr                   parseTerm();
-  hir::Expr::Ptr                   parseAddExpr();
-  hir::Expr::Ptr                   parseMulExpr();
-  hir::Expr::Ptr                   parseNegExpr();
-  hir::Expr::Ptr                   parseExpExpr();
-  hir::Expr::Ptr                   parseTransposeExpr();
-  hir::Expr::Ptr                   parseCallOrReadExpr();
-  hir::Expr::Ptr                   parseFactor();
-  hir::Identifier::Ptr             parseIdent();
-  std::vector<hir::ReadParam::Ptr> parseReadParams();
-  hir::ReadParam::Ptr              parseReadParam();
-  std::vector<hir::Expr::Ptr>      parseCallParams();
-  hir::Type::Ptr                   parseType();
-  hir::ElementType::Ptr            parseElementType();
-  hir::SetType::Ptr                parseUnstructuredSetType();
-  hir::SetType::Ptr                parseLatticeLinkSetType();
-  std::vector<hir::Endpoint::Ptr>  parseEndpoints();
-  hir::TupleLength::Ptr            parseTupleLength();
-  hir::TupleType::Ptr              parseTupleType();
-  hir::TensorType::Ptr             parseTensorType();
-  hir::NDTensorType::Ptr           parseVectorBlockType();
-  hir::NDTensorType::Ptr           parseMatrixBlockType();
-  hir::NDTensorType::Ptr           parseTensorBlockType();
-  hir::ScalarType::Ptr             parseTensorComponentType();
-  hir::ScalarType::Ptr             parseScalarType();
-  std::vector<hir::IndexSet::Ptr>  parseIndexSets();
-  hir::IndexSet::Ptr               parseIndexSet();
-  hir::Expr::Ptr                   parseTensorLiteral();
-  hir::DenseTensorLiteral::Ptr     parseDenseTensorLiteral();
-  hir::DenseTensorLiteral::Ptr     parseDenseTensorLiteralInner();
-  hir::DenseTensorLiteral::Ptr     parseDenseMatrixLiteral();
-  hir::DenseTensorLiteral::Ptr     parseDenseVectorLiteral();
-  hir::IntVectorLiteral::Ptr       parseDenseIntVectorLiteral();
-  hir::FloatVectorLiteral::Ptr     parseDenseFloatVectorLiteral();
-  hir::ComplexVectorLiteral::Ptr   parseDenseComplexVectorLiteral();
-  int                              parseSignedIntLiteral();
-  double                           parseSignedFloatLiteral();
-  double_complex                   parseComplexLiteral();
-  hir::Test::Ptr                   parseTest();
-=======
   hir::Program::Ptr                      parseProgram();
   hir::HIRNode::Ptr                      parseProgramElement();
   hir::ElementTypeDecl::Ptr              parseElementTypeDecl();
@@ -149,7 +74,8 @@
   std::vector<hir::Expr::Ptr>            parseCallParams();
   hir::Type::Ptr                         parseType();
   hir::ElementType::Ptr                  parseElementType();
-  hir::SetType::Ptr                      parseSetType();
+  hir::SetType::Ptr                      parseUnstructuredSetType();
+  hir::SetType::Ptr                      parseLatticeLinkSetType();
   std::vector<hir::Endpoint::Ptr>        parseEndpoints();
   hir::TupleLength::Ptr                  parseTupleLength();
   hir::TupleType::Ptr                    parseTupleType();
@@ -174,7 +100,6 @@
   double                                 parseSignedFloatLiteral();
   double_complex                         parseComplexLiteral();
   hir::Test::Ptr                         parseTest();
->>>>>>> 1b21952c
 
   void reportError(const Token &, std::string);
 

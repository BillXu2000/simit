--- conflicted
+++ resolved
@@ -231,7 +231,7 @@
 };
 
 struct TupleLength : public FIRNode {
-  int val;
+  int val = 0;
 
   typedef std::shared_ptr<TupleLength> Ptr;
 
@@ -299,14 +299,9 @@
   virtual FIRNode::Ptr cloneNode(); 
 };
 
-<<<<<<< HEAD
 struct TupleType : public Type {
   typedef std::shared_ptr<TupleType> Ptr;
 };
-=======
-struct TupleLength : public FIRNode {
-  int val = 0;
->>>>>>> 644c07a0
 
 struct Identifier : public FIRNode {
   std::string ident;

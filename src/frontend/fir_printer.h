#ifndef SIMIT_FIR_PRINTER_H
#define SIMIT_FIR_PRINTER_H

#include <iostream>

#include "fir.h"
#include "fir_visitor.h"

namespace simit {
namespace fir {

struct FIRPrinter : public FIRVisitor {
  FIRPrinter(std::ostream &oss) : oss(oss), indentLevel(0) {}

protected:
  virtual void visit(Program::Ptr);
  virtual void visit(StmtBlock::Ptr);
  virtual void visit(RangeIndexSet::Ptr);
  virtual void visit(SetIndexSet::Ptr);
  virtual void visit(DynamicIndexSet::Ptr);
  virtual void visit(ElementType::Ptr);
  virtual void visit(Endpoint::Ptr);
  virtual void visit(UnstructuredSetType::Ptr);
<<<<<<< HEAD
  virtual void visit(HomogeneousEdgeSetType::Ptr);
  virtual void visit(HeterogeneousEdgeSetType::Ptr);
  virtual void visit(LatticeLinkSetType::Ptr);
  virtual void visit(TupleElement::Ptr);
  virtual void visit(NamedTupleType::Ptr);
=======
  virtual void visit(GridSetType::Ptr);
>>>>>>> 663ae094
  virtual void visit(TupleLength::Ptr);
  virtual void visit(UnnamedTupleType::Ptr);
  virtual void visit(ScalarType::Ptr);
  virtual void visit(NDTensorType::Ptr);
  virtual void visit(OpaqueType::Ptr);
  virtual void visit(Identifier::Ptr);
  virtual void visit(IdentDecl::Ptr);
  virtual void visit(FieldDecl::Ptr);
  virtual void visit(ElementTypeDecl::Ptr);
  virtual void visit(Argument::Ptr);
  virtual void visit(ExternDecl::Ptr);
  virtual void visit(GenericParam::Ptr);
  virtual void visit(FuncDecl::Ptr);
  virtual void visit(VarDecl::Ptr);
  virtual void visit(ConstDecl::Ptr);
  virtual void visit(WhileStmt::Ptr);
  virtual void visit(DoWhileStmt::Ptr);
  virtual void visit(IfStmt::Ptr);
  virtual void visit(IndexSetDomain::Ptr);
  virtual void visit(RangeDomain::Ptr);
  virtual void visit(ForStmt::Ptr);
  virtual void visit(PrintStmt::Ptr);
  virtual void visit(ExprStmt::Ptr);
  virtual void visit(AssignStmt::Ptr);
  virtual void visit(Slice::Ptr);
  virtual void visit(ExprParam::Ptr);
  virtual void visit(MapExpr::Ptr);
  virtual void visit(OrExpr::Ptr);
  virtual void visit(AndExpr::Ptr);
  virtual void visit(XorExpr::Ptr);
  virtual void visit(EqExpr::Ptr);
  virtual void visit(NotExpr::Ptr);
  virtual void visit(AddExpr::Ptr);
  virtual void visit(SubExpr::Ptr);
  virtual void visit(MulExpr::Ptr);
  virtual void visit(DivExpr::Ptr);
  virtual void visit(LeftDivExpr::Ptr);
  virtual void visit(ElwiseMulExpr::Ptr);
  virtual void visit(ElwiseDivExpr::Ptr);
  virtual void visit(NegExpr::Ptr);
  virtual void visit(ExpExpr::Ptr);
  virtual void visit(TransposeExpr::Ptr);
  virtual void visit(CallExpr::Ptr);
  virtual void visit(TensorReadExpr::Ptr);
  virtual void visit(SetReadExpr::Ptr);
  virtual void visit(NamedTupleReadExpr::Ptr);
  virtual void visit(UnnamedTupleReadExpr::Ptr);
  virtual void visit(FieldReadExpr::Ptr);
  virtual void visit(VarExpr::Ptr);
  virtual void visit(IntLiteral::Ptr);
  virtual void visit(FloatLiteral::Ptr);
  virtual void visit(BoolLiteral::Ptr);
  virtual void visit(ComplexLiteral::Ptr);
  virtual void visit(IntVectorLiteral::Ptr);
  virtual void visit(FloatVectorLiteral::Ptr);
  virtual void visit(ComplexVectorLiteral::Ptr);
  virtual void visit(NDTensorLiteral::Ptr);
  virtual void visit(ApplyStmt::Ptr);
  virtual void visit(Test::Ptr);

  void indent() { ++indentLevel; }
  void dedent() { --indentLevel; }
  void printIndent() { oss << std::string(2 * indentLevel, ' '); }
  void printBoolean(bool val) { oss << (val ? "true" : "false"); }
  void printComplex(double_complex val) {
    oss << "<" << val.real << "," << val.imag << ">";
  }
 
  void printIdentDecl(IdentDecl::Ptr);
  void printVarOrConstDecl(VarDecl::Ptr, const bool = false);
  void printMapOrApply(MapExpr::Ptr, const bool = false);
  void printUnaryExpr(UnaryExpr::Ptr, const std::string, const bool = false);
  void printBinaryExpr(BinaryExpr::Ptr, const std::string);

  std::ostream &oss;
  unsigned      indentLevel;
};

}
}

#endif
<|MERGE_RESOLUTION|>--- conflicted
+++ resolved
@@ -21,15 +21,11 @@
   virtual void visit(ElementType::Ptr);
   virtual void visit(Endpoint::Ptr);
   virtual void visit(UnstructuredSetType::Ptr);
-<<<<<<< HEAD
   virtual void visit(HomogeneousEdgeSetType::Ptr);
   virtual void visit(HeterogeneousEdgeSetType::Ptr);
-  virtual void visit(LatticeLinkSetType::Ptr);
+  virtual void visit(GridSetType::Ptr);
   virtual void visit(TupleElement::Ptr);
   virtual void visit(NamedTupleType::Ptr);
-=======
-  virtual void visit(GridSetType::Ptr);
->>>>>>> 663ae094
   virtual void visit(TupleLength::Ptr);
   virtual void visit(UnnamedTupleType::Ptr);
   virtual void visit(ScalarType::Ptr);

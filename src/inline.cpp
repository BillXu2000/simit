--- conflicted
+++ resolved
@@ -140,7 +140,6 @@
     Expr index = IRRewriter::rewrite(op->elementOrSet);
     expr = TensorRead::make(setFieldRead, {index});
   }
-<<<<<<< HEAD
   // Read a field from a (heterogeneous) neighbor set
   else if (isa<NamedTupleRead>(op->elementOrSet)) {
     const auto tupleRead = to<NamedTupleRead>(op->elementOrSet);
@@ -157,10 +156,7 @@
       not_supported_yet;
     }
   }
-  // Read a field from a lattice offset element
-=======
   // Read a field from a grid offset element
->>>>>>> 663ae094
   else if (isa<SetRead>(op->elementOrSet) &&
            isa<VarExpr>(to<SetRead>(op->elementOrSet)->set)) {
     const SetRead *sr = to<SetRead>(op->elementOrSet);

#include "lower.h"

#include "ir_rewriter.h"

using namespace std;

namespace simit {
namespace ir {

// lowerTensorAccesses
static Expr createLengthComputation(const IndexSet &indexSet) {
  return Length::make(indexSet);
}

static Expr createLengthComputation(const IndexDomain &dimensions) {
  iassert(dimensions.getIndexSets().size() > 0);
  const vector<IndexSet> &indexSets = dimensions.getIndexSets();
  Expr len = createLengthComputation(indexSets[0]);
  for (size_t i=1; i < indexSets.size(); ++i) {
    len = Mul::make(len, createLengthComputation(indexSets[i]));
  }
  return len;
}

static Expr createLengthComputation(const vector<IndexDomain> &dimensions) {
  iassert(dimensions.size() > 0);
  Expr len = createLengthComputation(dimensions[0]);
  for (size_t i=1; i < dimensions.size(); ++i) {
    len = Mul::make(len, createLengthComputation(dimensions[i]));
  }
  return len;
}

static Expr createLoadExpr(Expr tensor, Expr index) {
  // If the tensor is a load then we had a nested tensor read. Since we can't
  // have nested loads we must flatten them.
  if (isa<Load>(tensor)) {
    const Load *load = to<Load>(tensor);
    iassert(load->buffer.type().isTensor());

    Type blockType = load->buffer.type().toTensor()->blockType();
    Expr len  = createLengthComputation(blockType.toTensor()->dimensions);

    index = Add::make(Mul::make(load->index, len), index);
    return Load::make(load->buffer, index);
  }
  else {
    return Load::make(tensor, index);
  }
}

static Stmt createStoreStmt(Expr tensor, Expr index, Expr value) {
  // If the tensor is a load then we hada  nested tensor read. Since we can't
  // have nested loads we must flatten them.
  if (isa<Load>(tensor)) {
    const Load *load = to<Load>(tensor);
    iassert(load->buffer.type().isTensor());

    Type blockType = load->buffer.type().toTensor()->blockType();
    Expr len  = createLengthComputation(blockType.toTensor()->dimensions);

    index = Add::make(Mul::make(load->index, len), index);
    return Store::make(load->buffer, index, value);
  }
  else {
    return Store::make(tensor, index, value);
  }
}

class LowerTensorAccesses : public IRRewriter {
public:
  LowerTensorAccesses(const Storage &storage) : storage(storage) {}

private:
  Storage storage;

  Expr flattenIndices(Expr tensor, std::vector<Expr> indices) {
    // TODO: Generalize to n-order tensors and remove assert (also there's no
    //       need to have specialized code for vectors and matrices).
    iassert(indices.size() <= 2);

<<<<<<< HEAD
    TensorStorage::Kind tensorStorage = TensorStorage::Undefined;
    if (isa<VarExpr>(tensor)) {
      tensorStorage = storage.get(to<VarExpr>(tensor)->var).getKind();
    }
    else {
      // Fields are always dense row major
      tensorStorage = TensorStorage::DenseRowMajor;
    }

    Expr index;
    switch (tensorStorage) {
=======
    TensorStorage tensorStorage;
    if (isa<VarExpr>(tensor)) {
      tensorStorage = storage.get(to<VarExpr>(tensor)->var);
    }
    else {
      // Fields are always dense row major
      tensorStorage = TensorStorage::DenseRowMajor;
    }

    Expr index;
    switch (tensorStorage.getKind()) {
>>>>>>> f8334381
      case TensorStorage::DenseRowMajor: {
        const TensorType *type = tensor.type().toTensor();
        if (indices.size() == 1) {
          index = rewrite(indices[0]);
        }
        else if (indices.size() == 2) {
          Expr i = rewrite(indices[0]);
          Expr j = rewrite(indices[1]);

          IndexDomain dim1 = type->dimensions[1];
          Expr d1;
          if (dim1.getIndexSets().size() == 1 &&
              dim1.getIndexSets()[0].getKind() == IndexSet::Range) {
            iassert(dim1.getSize() < (size_t)(-1));
            int dimSize = static_cast<int>(dim1.getSize());
            d1 = Literal::make(i.type(), &dimSize);
          }
          else {
            not_supported_yet;
          }
          iassert(d1.defined());
          index = Add::make(Mul::make(i, d1), j);
        }
        else {
          not_supported_yet;
        }
        break;
<<<<<<< HEAD
      }
      case TensorStorage::SystemReduced: {
        iassert(indices.size() == 2);
        Expr i = rewrite(indices[0]);
        Expr j = rewrite(indices[1]);
        index = Call::make(Intrinsics::loc, {i,j});
        break;
      }
=======
      }
      case TensorStorage::SystemReduced: {
        iassert(indices.size() == 2);
        Expr i = rewrite(indices[0]);
        Expr j = rewrite(indices[1]);

        Expr edgeSet = tensorStorage.getSystemTargetSet();
        Expr nbrs_start = IndexRead::make(edgeSet, IndexRead::NeighborsStart);
        Expr nbrs = IndexRead::make(edgeSet, IndexRead::Neighbors);

        index = Call::make(Intrinsics::loc, {i, j, nbrs_start, nbrs});
        break;
      }
>>>>>>> f8334381
      case TensorStorage::SystemUnreduced:
        not_supported_yet;
        break;
      case TensorStorage::SystemNone:
        ierror << "Can't store to a tensor without storage.";
        break;
      case TensorStorage::Undefined:
        ierror;
        break;
    }
    iassert(index.defined());
    return index;
  }

  void visit(const TensorRead *op) {
    iassert(op->type.isTensor() && op->tensor.type().toTensor());
    Expr tensor = rewrite(op->tensor);
    Expr index = flattenIndices(op->tensor, op->indices);
    expr = createLoadExpr(tensor, index);
  }

  void visit(const TensorWrite *op) {
    iassert(op->tensor.type().isTensor());
    Expr tensor = rewrite(op->tensor);
    Expr value = rewrite(op->value);
    Expr index = flattenIndices(op->tensor, op->indices);
    stmt = createStoreStmt(tensor, index, value);
  }
};

Func lowerTensorAccesses(Func func) {
  Stmt body = LowerTensorAccesses(func.getStorage()).rewrite(func.getBody());
  return Func(func, body);
}

}}<|MERGE_RESOLUTION|>--- conflicted
+++ resolved
@@ -79,19 +79,6 @@
     //       need to have specialized code for vectors and matrices).
     iassert(indices.size() <= 2);
 
-<<<<<<< HEAD
-    TensorStorage::Kind tensorStorage = TensorStorage::Undefined;
-    if (isa<VarExpr>(tensor)) {
-      tensorStorage = storage.get(to<VarExpr>(tensor)->var).getKind();
-    }
-    else {
-      // Fields are always dense row major
-      tensorStorage = TensorStorage::DenseRowMajor;
-    }
-
-    Expr index;
-    switch (tensorStorage) {
-=======
     TensorStorage tensorStorage;
     if (isa<VarExpr>(tensor)) {
       tensorStorage = storage.get(to<VarExpr>(tensor)->var);
@@ -103,7 +90,6 @@
 
     Expr index;
     switch (tensorStorage.getKind()) {
->>>>>>> f8334381
       case TensorStorage::DenseRowMajor: {
         const TensorType *type = tensor.type().toTensor();
         if (indices.size() == 1) {
@@ -131,16 +117,6 @@
           not_supported_yet;
         }
         break;
-<<<<<<< HEAD
-      }
-      case TensorStorage::SystemReduced: {
-        iassert(indices.size() == 2);
-        Expr i = rewrite(indices[0]);
-        Expr j = rewrite(indices[1]);
-        index = Call::make(Intrinsics::loc, {i,j});
-        break;
-      }
-=======
       }
       case TensorStorage::SystemReduced: {
         iassert(indices.size() == 2);
@@ -154,7 +130,6 @@
         index = Call::make(Intrinsics::loc, {i, j, nbrs_start, nbrs});
         break;
       }
->>>>>>> f8334381
       case TensorStorage::SystemUnreduced:
         not_supported_yet;
         break;

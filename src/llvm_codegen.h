--- conflicted
+++ resolved
@@ -40,13 +40,7 @@
 llvm::ConstantInt* llvmInt(long long int val, unsigned bits=32);
 llvm::ConstantInt* llvmUInt(long long unsigned int val, unsigned bits=32);
 llvm::Constant* llvmFP(double val, unsigned bits=64);
-<<<<<<< HEAD
-// use llvm::ConstantInt::getTrue() or llvm::ConstantInt::getFalse() for boolean
-// literals
-
-=======
 llvm::Constant* llvmBool(bool val);
->>>>>>> 55c5d96f
 
 // Simit-specific utilities
 
@@ -56,11 +50,6 @@
 extern bool singlePrecision;
 llvm::Type *getLLVMFloatType();
 llvm::Type *getLLVMFloatPtrType();
-<<<<<<< HEAD
-
-llvm::Type *createLLVMType(ir::ScalarType stype);
-=======
->>>>>>> 55c5d96f
 
 llvm::Type *llvmPtrType(ir::ScalarType stype);
 

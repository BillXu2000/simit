#include "program.h"

#include <set>
#include <vector>

#include "ir.h"
#include "ir_rewriter.h"
#include "frontend.h"
#include "lower.h"
#include "llvm_backend.h"
#include "function.h"
#include "util.h"
#include "error.h"
#include "program_context.h"
#include "storage.h"
#include "temps.h"
#include "flatten.h"

#ifdef GPU
#include "gpu_backend/gpu_backend.h"
#include "gpu_backend/gpu_ir.h"
#endif

using namespace std;

namespace simit {

const std::vector<std::string> VALID_BACKENDS = {
  "llvm",
#ifdef GPU
  "gpu",
#endif
};
std::string kBackend = "llvm";

static Function *compile(ir::Func func, internal::Backend *backend) {
<<<<<<< HEAD
  func = insertTemporaries(func);
  func = flattenIndexExpressions(func);
  func.setStorage(getStorage(func));
  func = lower(func);
#ifdef GPU
  if (kBackend == "gpu") {
    func = shardLoops(func);
  }
#endif
=======
  class OptimizeFunctionsVisitor : public ir::IRRewriterCallGraph {
    using IRRewriter::visit;
    void visit(const ir::Func *op) {
      if (op->getKind() != ir::Func::Internal) {
        func = *op;
        return;
      }

      func = ir::Func(*op, rewrite(op->getBody()));
      func = insertTemporaries(func);
      func = flattenIndexExpressions(func);
      func.setStorage(getStorage(func));
      func = lower(func);
    }
  };
  func = OptimizeFunctionsVisitor().rewrite(func);

>>>>>>> 55c5d96f
  return backend->compile(func);
}


// class ProgramContent
struct Program::ProgramContent {
  internal::ProgramContext ctx;
  internal::Frontend *frontend;
  internal::Backend *backend;
  Diagnostics diags;
};

// class Program
Program::Program() : content(new ProgramContent) {
  content->frontend = new internal::Frontend();
  if (kBackend == "llvm") {
    content->backend  = new internal::LLVMBackend();
  }
#ifdef GPU
  else if (kBackend == "gpu") {
    content->backend = new internal::GPUBackend();
  }
#endif
  else {
    ierror << "Invalid backend choice";
  }
}

Program::~Program() {
  delete content->frontend;
  delete content->backend;
  delete content;
}

int Program::loadString(const string &programString) {
  std::vector<ParseError> errors;
  int status = content->frontend->parseString(programString, &content->ctx,
                                              &errors);
  for (auto &error : errors) {
    content->diags.report() << error.toString();
  }
  return status;
}

int Program::loadFile(const std::string &filename) {
  std::vector<ParseError> errors;
  int status = content->frontend->parseFile(filename, &content->ctx, &errors);
  for (auto &error : errors) {
    content->diags.report() << error.toString();
  }
  return status;
}

std::vector<std::string> Program::getFunctionNames() const {
  vector<string> functionNames;
  for (auto &func : content->ctx.getFunctions()) {
    functionNames.push_back(func.first);
  }
  return functionNames;
}

std::unique_ptr<Function> Program::compile(const std::string &function,
                                           int floatSize) {
  ir::ScalarType::floatBytes = floatSize;
  ir::Func simitFunc = content->ctx.getFunction(function);
  if (!simitFunc.defined()) {
    content->diags.report() << "Attempting to compile an unknown function ("
                            << function << ")";
    return NULL;
  }
  return std::unique_ptr<Function>(simit::compile(simitFunc, content->backend));
}

int Program::verify() {
    // For each test look up the called function. Grab the actual arguments and
    // run the function with them as input.  Then compare the result to the
    // expected literal.
    const std::map<string, ir::Func> &functions = content->ctx.getFunctions();
    std::map<ir::Func, simit::Function*> compiled;

    for (auto &test : content->ctx.getTests()) {
      if (functions.find(test->getCallee()) == functions.end()) {
        content->diags.report() << "Error: attempting to test unknown function "
                                << "'" << test->getCallee() << "'";
        return 1;
      }
      ir::Func func = functions.at(test->getCallee());

      if (compiled.find(func) == compiled.end()) {
        compiled[func] = simit::compile(func, content->backend);
      }
    }

    for (auto &test : content->ctx.getTests()) {
      iassert(functions.find(test->getCallee()) != functions.end());
      ir::Func func = functions.at(test->getCallee());

      iassert(compiled.find(func) != compiled.end());
      Function *compiledFunc = compiled.at(func);

      bool evaluates = test->evaluate(func, compiledFunc, &content->diags);
      if (!evaluates) {
        return 2;
      }
    }
    
    return 0;
}

bool Program::hasErrors() const {
  return content->diags.hasErrors();
}

const Diagnostics &Program::getDiagnostics() const {
  return content->diags;
}

std::ostream &operator<<(std::ostream &os, const Program &program) {
  auto it = program.content->ctx.getFunctions().begin();
  auto end = program.content->ctx.getFunctions().end();
  if (it != end) {
    os << it->second << endl;
    ++it;
  }
  while (it != end) {
    os << endl << it->second << endl;
    ++it;
  }
  return os;
}

} // namespace simit<|MERGE_RESOLUTION|>--- conflicted
+++ resolved
@@ -34,17 +34,6 @@
 std::string kBackend = "llvm";
 
 static Function *compile(ir::Func func, internal::Backend *backend) {
-<<<<<<< HEAD
-  func = insertTemporaries(func);
-  func = flattenIndexExpressions(func);
-  func.setStorage(getStorage(func));
-  func = lower(func);
-#ifdef GPU
-  if (kBackend == "gpu") {
-    func = shardLoops(func);
-  }
-#endif
-=======
   class OptimizeFunctionsVisitor : public ir::IRRewriterCallGraph {
     using IRRewriter::visit;
     void visit(const ir::Func *op) {
@@ -58,11 +47,15 @@
       func = flattenIndexExpressions(func);
       func.setStorage(getStorage(func));
       func = lower(func);
+      #ifdef GPU
+      if (kBackend == "gpu") {
+        func = shardLoops(func);
+      }
+      #endif
     }
   };
   func = OptimizeFunctionsVisitor().rewrite(func);
 
->>>>>>> 55c5d96f
   return backend->compile(func);
 }
 

--- conflicted
+++ resolved
@@ -56,16 +56,6 @@
       }
       func = simit::ir::Func(*op, rewrite(op->getBody()));
       func.setStorage(getStorage(func));
-<<<<<<< HEAD
-      func = lower(func);
-      #ifdef GPU
-      if (kBackend == "gpu") {
-        func = shardLoops(func);
-        func = liftGPUVars(func);
-      }
-      #endif
-=======
->>>>>>> 01e4bf3d
     }
   };
   func = SetStorageRewriter().rewrite(func);

--- conflicted
+++ resolved
@@ -43,10 +43,6 @@
       return ComponentType::Int;
     case ScalarType::Boolean:
       return ComponentType::Boolean;
-<<<<<<< HEAD
-    case ScalarType::String:
-      break;
-=======
     case ScalarType::Complex:
       if (ir::ScalarType::floatBytes == sizeof(float)) {
         return ComponentType::FloatComplex;
@@ -58,7 +54,8 @@
         not_supported_yet;
         return ComponentType::DoubleComplex;
       }
->>>>>>> 8f216883
+    case ScalarType::String:
+      break;
   }
   unreachable;
   return ComponentType::Int;

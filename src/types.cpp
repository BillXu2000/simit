#include "types.h"

#include <ostream>

#include "ir.h"
#include "macros.h"
#include "util.h"

namespace simit {
namespace ir {

// Default to double size
<<<<<<< HEAD
unsigned int ScalarType::floatBytes = sizeof(double);
=======
unsigned ScalarType::floatBytes = sizeof(double);
>>>>>>> 55c5d96f

bool ScalarType::singleFloat() {
  iassert(floatBytes == sizeof(float) || floatBytes == sizeof(double))
      << "Invalid float size: " << floatBytes;
  return floatBytes == sizeof(float);
}

// struct TensorType
std::vector<IndexSet> TensorType::outerDimensions() const {
  unsigned maxNest = 0;
  for (auto &dim : dimensions) {
    if (dim.getIndexSets().size() > maxNest) {
      maxNest = dim.getIndexSets().size();
    }
  }

  std::vector<IndexSet> outerDimensions;
  for (auto &dim : dimensions) {
    if (dim.getIndexSets().size() == maxNest) {
      outerDimensions.push_back(dim.getIndexSets()[0]);
    }
  }

  return outerDimensions;
}


Type TensorType::blockType() const {
  // TODO (grab blocktype computation in ir.h/ir.cpp)
  if (dimensions.size() == 0) {
    return TensorType::make(componentType);
  }

  std::vector<IndexDomain> blockDimensions;

  size_t numNests = dimensions[0].getIndexSets().size();
  iassert(numNests > 0);

  Type blockType;
  if (numNests == 1) {
    blockType = TensorType::make(componentType);
  }
  else {
    unsigned maxNesting = 0;
    for (auto &dim : dimensions) {
      if (dim.getIndexSets().size() > maxNesting) {
        maxNesting = dim.getIndexSets().size();
      }
    }

    for (auto &dim : dimensions) {
      if (dim.getIndexSets().size() < maxNesting) {
        const std::vector<IndexSet> &nests = dim.getIndexSets();
        std::vector<IndexSet> blockNests(nests.begin(), nests.end());
        blockDimensions.push_back(IndexDomain(blockNests));
      }
      else {
        const std::vector<IndexSet> &nests = dim.getIndexSets();
        std::vector<IndexSet> blockNests(nests.begin()+1, nests.end());
        blockDimensions.push_back(IndexDomain(blockNests));
      }
    }
    blockType = TensorType::make(componentType, blockDimensions);
  }
  iassert(blockType.defined());

  return blockType;
}

size_t TensorType::size() const {
  size_t size = 1;
  for (auto &dimension : dimensions) {
    size *= dimension.getSize();
  }
  return size;
}


// struct SetType
Type SetType::make(Type elementType, const std::vector<Expr> &endpointSets) {
  iassert(elementType.isElement());
  SetType *type = new SetType;
  type->elementType = elementType;
  for (auto &eps : endpointSets) {
    type->endpointSets.push_back(new Expr(eps));
  }
  return type;
}

SetType::~SetType() {
  for (auto &eps : endpointSets) {
    delete eps;
  }
}


// Free operator functions
bool operator==(const Type& l, const Type& r) {
  if (l.kind() != r.kind()) {
    return false;
  }

  switch (l.kind()) {
    case Type::Tensor:
      return *l.toTensor() == *r.toTensor();
    case Type::Element:
      return *l.toElement() == *r.toElement();
    case Type::Set:
      return *l.toSet() == *r.toSet();
    case Type::Tuple:
      return *l.toTuple() == *r.toTuple();
  }
  unreachable;
  return false;
}

bool operator!=(const Type& l, const Type& r) {
  return !(l == r);
}

bool operator==(const ScalarType &l, const ScalarType &r) {
  return l.kind == r.kind;
}

bool operator==(const TensorType &l, const TensorType &r) {
  if (l.componentType != r.componentType) {
    return false;
  }
  if (l.order() != r.order()) {
    return false;
  }

  auto li = l.dimensions.begin();
  auto ri = r.dimensions.begin();
  for (; li != l.dimensions.end(); ++li, ++ri) {
    if (*li != *ri) {
      return false;
    }
  }

  return true;
}

bool operator==(const ElementType &l, const ElementType &r) {
  // Element type names are unique
  return (l.name == r.name);
}


bool operator==(const SetType &l, const SetType &r) {
  return l.elementType == r.elementType;
}

bool operator==(const TupleType &l, const TupleType &r) {
  return l.elementType == r.elementType && l.size == r.size;
}

bool operator!=(const ScalarType &l, const ScalarType &r) {
  return !(l == r);
}

bool operator!=(const TensorType &l, const TensorType &r) {
  return !(l == r);
}

bool operator!=(const ElementType &l, const ElementType &r) {
  return !(l == r);
}

bool operator!=(const SetType &l, const SetType &r) {
  return !(l == r);
}

bool operator!=(const TupleType &l, const TupleType &r) {
  return !(l == r);
}

std::ostream &operator<<(std::ostream &os, const Type &type) {
  switch (type.kind()) {
    case Type::Tensor:
      return os << *type.toTensor();
    case Type::Element:
      return os << *type.toElement();
    case Type::Set:
      return os << *type.toSet();
    case Type::Tuple:
      return os << *type.toTuple();
  }
  return os;
}

std::ostream &operator<<(std::ostream &os, const ScalarType &type) {
  switch (type.kind) {
    case ScalarType::Int:
      os << "int";
      break;
    case ScalarType::Float:
      os << "float";
      break;
    case ScalarType::Boolean:
      os << "boolean";
      break;
  }
  return os;
}

std::ostream &operator<<(std::ostream &os, const TensorType &type) {
  if (type.order() == 0) {
    os << type.componentType;
  }
  else {
    os << "tensor";
    os << "[" << util::join(type.dimensions, "][") << "]";
    os << "(" << type.componentType << ")";
  }
  return os;
}

std::ostream &operator<<(std::ostream &os, const ElementType &type) {
//  os << "struct " << type.name;
//  if (type.fields.size() > 0) {
//    os << std::endl << "\n  ";
//  }
//  for (auto &field : type.fields) {
//    os << field.first << " : " << field.second.type << ";" << std::endl;
//  }
//  return os << "end";
  os << type.name;
  return os;
}

std::ostream &operator<<(std::ostream &os, const SetType &type) {
  os << "set{" << type.elementType.toElement()->name << "}";

  if (type.endpointSets.size() > 0) {
    os << "(" << util::join(type.endpointSets) << ")";
  }

  return os;
}

std::ostream &operator<<(std::ostream &os, const TupleType &type) {
  return os << "(" << type.elementType.toElement()->name << "*" << type.size
            << ")";
}


}} // namespace simit::ir<|MERGE_RESOLUTION|>--- conflicted
+++ resolved
@@ -10,11 +10,7 @@
 namespace ir {
 
 // Default to double size
-<<<<<<< HEAD
-unsigned int ScalarType::floatBytes = sizeof(double);
-=======
 unsigned ScalarType::floatBytes = sizeof(double);
->>>>>>> 55c5d96f
 
 bool ScalarType::singleFloat() {
   iassert(floatBytes == sizeof(float) || floatBytes == sizeof(double))

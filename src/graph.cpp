#include "graph.h"

#include <iostream>
#include "graph_indices.h"

using namespace std;

namespace simit {

Set::~Set() {
  for (auto f: fields) {
    delete f;
  }
  free(endpoints);
<<<<<<< HEAD
  free(latticePoints);
  free(latticeLinks);

  if (this->neighbors != nullptr) {
    delete this->neighbors;
  }
=======
  delete this->neighbors;
>>>>>>> 1b21952c
}

void Set::increaseCapacity() {
  for (auto f : fields) {
    int typeSize = f->sizeOfType;
    f->data = realloc(f->data, (capacity+capacityIncrement) * typeSize);
    memset((char*)(f->data)+capacity*typeSize, 0, capacityIncrement*typeSize);

    for (FieldRefBase *fieldRef : f->fieldReferences) {
      fieldRef->data = f->data;
    }
  }
  capacity += capacityIncrement;
}

const internal::NeighborIndex *Set::getNeighborIndex() const {
  tassert(isHomogeneous())
      << "neighbor indices are currently only supported for homogeneous sets";

  if (getCardinality() >= 2 && neighbors == nullptr) {
    // Cast to non-const since adding a neighbor index does not change the 
    this->neighbors = new internal::NeighborIndex(*this);
  }
  return this->neighbors;
}


// Graph generators
void createElements(Set *elements, unsigned num) {
  for (size_t i=0; i < num; ++i) {
    elements->add();
  }
}

#define node0(x,y,z)  x*numY*numZ + y*numZ + z      // node at x,y,z
#define node1X(x,y,z) (x+1)*numY*numZ + y*numZ + z  // x's neighbor
#define node1Y(x,y,z) x*numY*numZ + (y+1)*numZ + z  // y's neighbor
#define node1Z(x,y,z) x*numY*numZ + y*numZ + (z+1)  // z's neighbor

Box::Box(unsigned nX, unsigned nY, unsigned nZ,
    std::vector<ElementRef> refs, std::map<Box::Coord, ElementRef> coords2edges)
    : nX(nX), nY(nY), nZ(nZ), refs(refs), coords2edges(coords2edges) {
  iassert(refs.size() == nX*nY*nZ);
}

ElementRef Box::getEdge(ElementRef p1, ElementRef p2) const {
  Coord coord(p1,p2);
  if (coords2edges.find(coord) == coords2edges.end()) {
    return ElementRef();
  }
  return coords2edges.at(coord);
}

std::vector<ElementRef> Box::getEdges() {
  std::vector<ElementRef> edges;
  for (auto &coord2edge : coords2edges) {
    edges.push_back(coord2edge.second);
  }
  return edges;
}

Box createBox(Set *vertices, Set *edges,
              unsigned numX, unsigned numY, unsigned numZ) {
  uassert(numX >= 1 && numY >= 1 && numZ >= 1);
  vector<ElementRef> points(numX*numY*numZ);

  for(unsigned x = 0; x < numX; ++x) {
    for(unsigned y = 0; y < numY; ++y) {
      for(unsigned z = 0; z < numZ; ++z) {
        points[node0(x,y,z)] = vertices->add();
      }
    }
  }

  map<Box::Coord, ElementRef> coords2edges;

  // x edges
  for(unsigned x = 0; x < numX-1; ++x) {
    for(unsigned y = 0; y < numY; ++y) {
      for(unsigned z = 0; z < numZ; ++z) {
        Box::Coord coord(points[node0(x,y,z)], points[node1X(x,y,z)]);
        simit::ElementRef edge = edges->add(coord.first, coord.second);
        coords2edges[coord] = edge;
      }
    }
  }

  // y edges
  for(unsigned x = 0; x < numX; ++x) {
    for(unsigned y = 0; y < numY - 1; ++y) {
      for(unsigned z = 0; z < numZ; ++z) {
        Box::Coord coord(points[node0(x,y,z)], points[node1Y(x,y,z)]);
        simit::ElementRef edge = edges->add(coord.first, coord.second);
        coords2edges[coord] = edge;
      }
    }
  }

  // z edges
  for(unsigned x = 0; x < numX; ++x) {
    for(unsigned y = 0; y < numY; ++y) {
      for(unsigned z = 0; z < numZ-1; ++z) {
        Box::Coord coord(points[node0(x,y,z)], points[node1Z(x,y,z)]);
        simit::ElementRef edge = edges->add(coord.first, coord.second);
        coords2edges[coord] = edge;
      }
    }
  }

  return Box(numX, numY, numZ, points, coords2edges);
}

} // namespace simit<|MERGE_RESOLUTION|>--- conflicted
+++ resolved
@@ -12,16 +12,10 @@
     delete f;
   }
   free(endpoints);
-<<<<<<< HEAD
   free(latticePoints);
   free(latticeLinks);
 
-  if (this->neighbors != nullptr) {
-    delete this->neighbors;
-  }
-=======
   delete this->neighbors;
->>>>>>> 1b21952c
 }
 
 void Set::increaseCapacity() {

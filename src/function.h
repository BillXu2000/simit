--- conflicted
+++ resolved
@@ -74,18 +74,14 @@
   std::vector<std::string> formals;
   std::map<std::string, Actual> actuals;
 
-<<<<<<< HEAD
-=======
   /// We store the simit Function's literals to prevent their memory from being
   /// reclaimed, as compiled functions are expected to access them at runtime.
   std::vector<simit::ir::Expr> literals;
 
   FuncType funcPtr;
->>>>>>> 55c5d96f
   bool initRequired;
 
 private:
-  FuncType funcPtr;
   virtual FuncType init(const std::vector<std::string> &formals,
                         std::map<std::string, Actual> &actuals) = 0;
 };

--- conflicted
+++ resolved
@@ -77,13 +77,8 @@
 
   iassert(func.getBody().defined()) << "cannot compile an undefined function";
 
-<<<<<<< HEAD
-  this->module = new llvm::Module(func.getName(), LLVM_CONTEXT);
   this->dataLayout.reset(new llvm::DataLayout(module));
-  this->storage = func.getStorage();
-
-=======
->>>>>>> 3e54aa3c
+
   buffers.clear();
 
   // Create compute functions

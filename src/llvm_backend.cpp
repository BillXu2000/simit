--- conflicted
+++ resolved
@@ -1412,10 +1412,6 @@
 
 void LLVMBackend::emitMemCpy(llvm::Value *dst, llvm::Value *src,
                              llvm::Value *size, unsigned align) {
-<<<<<<< HEAD
-  std::cout << "Using LLVMBackend memcpy" << std::endl;
-=======
->>>>>>> 8dcc0b05
   builder->CreateMemCpy(dst, src, size, align);
 }
 

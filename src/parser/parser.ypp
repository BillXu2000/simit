--- conflicted
+++ resolved
@@ -695,53 +695,46 @@
   : BLOCKEND {
     ctx->unscope();
   }
+
+%type <stmt> if_stmt;
 if_stmt
-<<<<<<< HEAD
-  : "if" boolean_expr stmt_block else_clauses BLOCKEND {
-    delete $2;
-    delete $3;
-=======
   : "if" boolean_expr if_body else_clauses BLOCKEND {
-   
     Expr cond = convertAndDelete($2);
     ctx->scope();
     Stmt trueStmt = convertAndDelete($3);
+    ctx->unscope();
     Stmt elseStmt = convertAndDelete($4);
-    ctx->addStatement(IfThenElse::make(cond, trueStmt, elseStmt));
->>>>>>> 28fcc31e
+    Stmt *result = new Stmt(IfThenElse::make(cond, trueStmt, elseStmt));
+    ctx->addStatement(*result);
+    $$ = result;
   }
 
 %type <stmt> if_body;
 if_body
   : stmt_block {
-    ctx->scope();
     $$ = new Stmt(convertAndDelete($1));
   }
 
-<<<<<<< HEAD
-elif_clauses
-  : /* empty */
-  | elif_clauses "elif" boolean_expr stmt_block {
-    delete $3;
-    delete $4;
-=======
 %type <stmt> else_clauses;
 else_clauses
   : /* empty */ {
     $$ = new Stmt(Pass::make());
   }
   | "else" stmt_block {
+    ctx->scope();
+    $$ = new Stmt(convertAndDelete($2));
     ctx->unscope();
-    $$ = new Stmt(convertAndDelete($2));
->>>>>>> 28fcc31e
-  }
-
-//elif_clauses
-//  : /* empty */
-//  | elif_clauses "elif" boolean_expr stmt_block {
-//    delete $3;
-//    delete $4;
-//  }
+  }
+  | "elif" boolean_expr if_body else_clauses {
+    Expr cond = convertAndDelete($2);
+    ctx->scope();
+    Stmt trueStmt = convertAndDelete($3);
+    ctx->unscope();
+    Stmt elseStmt = convertAndDelete($4);
+    Stmt *result = new Stmt(IfThenElse::make(cond, trueStmt, elseStmt));
+    ctx->addStatement(*result);
+    $$ = result;
+  }
 
 for_stmt
   : for_stmt_header stmt_block for_stmt_footer
@@ -1069,7 +1062,6 @@
     $$ = new Expr(Xor::make(l, r));
   }
 
-
 // Field Read Expressions
 %type <expr> field_read_expr;
 field_read_expr

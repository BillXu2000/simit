--- conflicted
+++ resolved
@@ -594,11 +594,7 @@
     enum
     {
       yyeof_ = 0,
-<<<<<<< HEAD
-      yylast_ = 679,     ///< Last index in yytable_.
-=======
-      yylast_ = 633,     ///< Last index in yytable_.
->>>>>>> e70ae36c
+      yylast_ = 716,     ///< Last index in yytable_.
       yynnts_ = 81,  ///< Number of nonterminal symbols.
       yyempty_ = -2,
       yyfinal_ = 2, ///< Termination state number.

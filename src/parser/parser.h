--- conflicted
+++ resolved
@@ -479,7 +479,7 @@
   // number is the opposite.  If YYTABLE_NINF, syntax error.
   static const short int yytable_[];
 
-  static const unsigned short int yycheck_[];
+  static const short int yycheck_[];
 
   // YYSTOS[STATE-NUM] -- The (internal number of the) accessing
   // symbol of state STATE-NUM.
@@ -594,13 +594,8 @@
     enum
     {
       yyeof_ = 0,
-<<<<<<< HEAD
-      yylast_ = 485,     ///< Last index in yytable_.
-      yynnts_ = 77,  ///< Number of nonterminal symbols.
-=======
-      yylast_ = 597,     ///< Last index in yytable_.
+      yylast_ = 633,     ///< Last index in yytable_.
       yynnts_ = 81,  ///< Number of nonterminal symbols.
->>>>>>> 28fcc31e
       yyempty_ = -2,
       yyfinal_ = 2, ///< Termination state number.
       yyterror_ = 1,

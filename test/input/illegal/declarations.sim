%%% bad-set-type-1
element E
end

extern t : int;
extern V : set{E}(t);

<<<<<<< HEAD
%%% bad-set-type-2
element E
end

extern V : set{E};
extern U : set{E}(V*0);

%%% bad-lattice-link-set-type-1
=======
%%% bad-grid-link-set-type-1
>>>>>>> 663ae094
element E
end

extern Q : set{E};
extern P : set{E}(Q);
extern S : grid[1]{E}(P);

%%% bad-grid-link-set-type-2
element E
end

extern P : set{E};
extern S : grid[1]{E}(P);
extern T : grid[1]{E}(S);

%%% bad-tensor-type-1
element E
end

export func main()
  var t : tensor[E](int);
end

%%% bad-tensor-type-2
export func main()
  var t : tensor[2,2](int)';
end

%%% bad-tensor-type-3
func foo()
  var K : int;
  var v : vector[K](int);
end

%%% bad-tuple-type-1
func foo(a : (F * 2))
end

%%% bad-tuple-type-2
element F
end

func foo(a : (F * 0))
end

%%% redeclaration-1
element E
end

element E
end

%%% redeclaration-2
extern v : int;
extern v : int;

%%% redeclaration-3
export func main()
end

export func main()
end

%%% redeclaration-4
export func main()
  var v : int;
  var v : int;
end

%%% redeclaration-5
func foo<N,N>()
end

%%% redeclaration-6
func foo(a : int, inout a : float)
end

%%% redeclaration-7
func foo<N>(N : matrix[N,N](float))
end

func bar(M : matrix[5,5](float))
  foo(M);
end

%%% redeclaration-8
element E
  v : int;
  v : int;
end

%%% bad-decl-1
% NOTE: At some point we will want to implement constant folding and 
%       propagation in the compiler front end, which would handle this case.
%       This test should be removed at that point.
const x : int = 1 + 2;

%%% bad-decl-2
element E
end

func f(e : E)
  var f = e;
end

%%% bad-decl-3
func foo<1:N>()
end

%%% bad-decl-4
export func foo<N>()
end

%%% undeclared-var
export func main()
  z * z - 2;
end

%%% bad-init
export func main()
  var t : int = 1.0;
end

%%% bad-dense-tensor-1
export func main()
  t = [1, 2; 3];
end

%%% bad-dense-tensor-2
export func main()
  t = [[1, 2], [1, 2; 3, 4]];
end

%%% bad-dense-tensor-3
export func main()
  t = [0 1; 2.0 3.0];
end
<|MERGE_RESOLUTION|>--- conflicted
+++ resolved
@@ -5,7 +5,6 @@
 extern t : int;
 extern V : set{E}(t);
 
-<<<<<<< HEAD
 %%% bad-set-type-2
 element E
 end
@@ -13,10 +12,7 @@
 extern V : set{E};
 extern U : set{E}(V*0);
 
-%%% bad-lattice-link-set-type-1
-=======
 %%% bad-grid-link-set-type-1
->>>>>>> 663ae094
 element E
 end
 

--- conflicted
+++ resolved
@@ -11,15 +11,9 @@
 TEST(Program, pagerank) {
   // Pages
   Set pages;
-<<<<<<< HEAD
   FieldRef<simit_float> outlinks = pages.addField<simit_float>("outlinks");
   FieldRef<simit_float> pr = pages.addField<simit_float>("pr");
   
-=======
-  FieldRef<double> outlinks = pages.addField<double>("outlinks");
-  FieldRef<double> pr        = pages.addField<double>("pr");
-
->>>>>>> 0f037391
   // Links
   Set links(pages,pages);
 
